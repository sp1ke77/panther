package forwarder

/**
 * Panther is a Cloud-Native SIEM for the Modern Security Team.
 * Copyright (C) 2020 Panther Labs Inc
 *
 * This program is free software: you can redistribute it and/or modify
 * it under the terms of the GNU Affero General Public License as
 * published by the Free Software Foundation, either version 3 of the
 * License, or (at your option) any later version.
 *
 * This program is distributed in the hope that it will be useful,
 * but WITHOUT ANY WARRANTY; without even the implied warranty of
 * MERCHANTABILITY or FITNESS FOR A PARTICULAR PURPOSE.  See the
 * GNU Affero General Public License for more details.
 *
 * You should have received a copy of the GNU Affero General Public License
 * along with this program.  If not, see <https://www.gnu.org/licenses/>.
 */

import (
	"crypto/md5" // nolint(gosec)
	"encoding/hex"
	"strconv"

	"github.com/aws/aws-sdk-go/aws"
	"github.com/aws/aws-sdk-go/service/dynamodb"
	"github.com/aws/aws-sdk-go/service/dynamodb/dynamodbattribute"
	"github.com/aws/aws-sdk-go/service/dynamodb/dynamodbiface"
	"github.com/aws/aws-sdk-go/service/dynamodb/expression"
	"github.com/aws/aws-sdk-go/service/sqs"
	"github.com/aws/aws-sdk-go/service/sqs/sqsiface"
	jsoniter "github.com/json-iterator/go"
	"github.com/pkg/errors"
	"go.uber.org/zap"

	ruleModel "github.com/panther-labs/panther/api/lambda/analysis/models"
	alertModel "github.com/panther-labs/panther/api/lambda/delivery/models"
	alertApiModels "github.com/panther-labs/panther/internal/log_analysis/alerts_api/models"
	"github.com/panther-labs/panther/pkg/metrics"
)

const defaultTimePartition = "defaultPartition"

var skipOutput = []string{"SKIP"}

type Handler struct {
	SqsClient        sqsiface.SQSAPI
	Cache            *RuleCache
	DdbClient        dynamodbiface.DynamoDBAPI
	AlertTable       string
	AlertingQueueURL string
	MetricsLogger    metrics.Logger
}

func (h *Handler) Do(oldAlertDedupEvent, newAlertDedupEvent *alertApiModels.AlertDedupEvent) (err error) {
	var oldRule *ruleModel.Rule
	if oldAlertDedupEvent != nil {
		oldRule, err = h.Cache.Get(oldAlertDedupEvent.RuleID, oldAlertDedupEvent.RuleVersion)
		if err != nil {
			return errors.Wrapf(err, "failed to get rule information for %s.%s", oldAlertDedupEvent.RuleID, oldAlertDedupEvent.RuleVersion)
		}
	}

	newRule, err := h.Cache.Get(newAlertDedupEvent.RuleID, newAlertDedupEvent.RuleVersion)
	if err != nil {
		return errors.Wrapf(err, "failed to get rule information for %s.%s", newAlertDedupEvent.RuleID, newAlertDedupEvent.RuleVersion)
	}

	if shouldIgnoreChange(newRule, newAlertDedupEvent) {
		return nil
	}
	if needToCreateNewAlert(oldRule, oldAlertDedupEvent, newAlertDedupEvent) {
		return h.handleNewAlert(newRule, newAlertDedupEvent)
	}
	return h.updateExistingAlert(newAlertDedupEvent)
}

func shouldIgnoreChange(rule *ruleModel.Rule, alertDedupEvent *alertApiModels.AlertDedupEvent) bool {
	// If the number of matched events hasn't crossed the threshold for the rule, don't create a new alert.
	return alertDedupEvent.Type == alertModel.RuleType && alertDedupEvent.EventCount < int64(rule.Threshold)
}

func needToCreateNewAlert(oldRule *ruleModel.Rule, oldAlertDedupEvent, newAlertDedupEvent *alertApiModels.AlertDedupEvent) bool {
	if oldAlertDedupEvent == nil {
		// If this is the first time we see an alert deduplication entry, create an alert
		return true
	}
	if oldAlertDedupEvent.AlertCount != newAlertDedupEvent.AlertCount {
		// If this is an alert deduplication entry for a new alert, create the new alert
		return true
	}
	if shouldIgnoreChange(oldRule, oldAlertDedupEvent) {
		// if the previous notification was ignored, we need to send a notification
		return true
	}
	return false
}

func (h *Handler) handleNewAlert(rule *ruleModel.Rule, event *alertApiModels.AlertDedupEvent) error {
	if err := h.storeNewAlert(rule, event); err != nil {
		return errors.Wrap(err, "failed to store new alert in DDB")
	}

	err := h.sendAlertNotification(rule, event)
	if err == nil && event.Type == alertModel.RuleType {
		h.logStats(rule, event)
	}
	return err
}

func (h *Handler) logStats(rule *ruleModel.Rule, event *alertApiModels.AlertDedupEvent) {
	h.MetricsLogger.Log(
		[]metrics.Dimension{
			{Name: "Severity", Value: getSeverity(rule, event)},
			{Name: "AnalysisType", Value: "Rule"},
			{Name: "AnalysisID", Value: rule.ID},
		},
		metrics.Metric{
			Name:  "AlertsCreated",
			Value: 1,
			Unit:  metrics.UnitCount,
		},
	)
}

func (h *Handler) updateExistingAlert(event *alertApiModels.AlertDedupEvent) error {
	// When updating alert, we need to update only 3 fields
	// - The number of events included in the alert
	// - The log types of the events in the alert
	// - The alert update time
	updateExpression := expression.
		Set(expression.Name(alertApiModels.AlertTableEventCountAttribute), expression.Value(event.EventCount)).
		Set(expression.Name(alertApiModels.AlertTableLogTypesAttribute), expression.Value(event.LogTypes)).
		Set(expression.Name(alertApiModels.AlertTableUpdateTimeAttribute), expression.Value(event.UpdateTime))
	expr, err := expression.NewBuilder().WithUpdate(updateExpression).Build()
	if err != nil {
		return errors.Wrap(err, "failed to build update expression")
	}

	updateInput := &dynamodb.UpdateItemInput{
		TableName:                 &h.AlertTable,
		UpdateExpression:          expr.Update(),
		ExpressionAttributeNames:  expr.Names(),
		ExpressionAttributeValues: expr.Values(),
		Key: map[string]*dynamodb.AttributeValue{
			alertApiModels.AlertTablePartitionKey: {S: aws.String(generateAlertID(event))},
		},
	}

	_, err = h.DdbClient.UpdateItem(updateInput)
	if err != nil {
		return errors.Wrap(err, "failed to update alert")
	}
	return nil
}

func (h *Handler) storeNewAlert(rule *ruleModel.Rule, alertDedup *alertApiModels.AlertDedupEvent) error {
	alert := &alertApiModels.Alert{
		ID:                  generateAlertID(alertDedup),
		TimePartition:       defaultTimePartition,
		Severity:            aws.String(getSeverity(rule, alertDedup)),
		RuleDisplayName:     getRuleDisplayName(rule),
		Title:               getTitle(rule, alertDedup),
		FirstEventMatchTime: alertDedup.CreationTime,
		LogTypes:            alertDedup.LogTypes,
		AlertDedupEvent: alertApiModels.AlertDedupEvent{
			RuleID:              alertDedup.RuleID,
			RuleVersion:         alertDedup.RuleVersion,
			DeduplicationString: alertDedup.DeduplicationString,
			// In case a rule has a threshold, we want the alert creation time to be the same time
			// as the update time -> the time that an update(new event) caused the matched events to exceed threshold
			// In case the rule doesnt' have a threshold, the two are anyway the same
			CreationTime: alertDedup.UpdateTime,
			UpdateTime:   alertDedup.UpdateTime,
			EventCount:   alertDedup.EventCount,
			LogTypes:     alertDedup.LogTypes,
			Type:         alertDedup.Type,
			// Generated Fields
			GeneratedTitle:        aws.String(getTitle(rule, alertDedup)),
			GeneratedDescription:  aws.String(getDescription(rule, alertDedup)),
			GeneratedReference:    aws.String(getReference(rule, alertDedup)),
			GeneratedRunbook:      aws.String(getRunbook(rule, alertDedup)),
			GeneratedDestinations: alertDedup.GeneratedDestinations,
		},
	}

	marshaledAlert, err := dynamodbattribute.MarshalMap(alert)
	if err != nil {
		return errors.Wrap(err, "failed to marshal alert")
	}
	putItemRequest := &dynamodb.PutItemInput{
		Item:      marshaledAlert,
		TableName: &h.AlertTable,
	}
	_, err = h.DdbClient.PutItem(putItemRequest)
	if err != nil {
		return errors.Wrap(err, "failed to store alert")
	}

	return nil
}

func (h *Handler) sendAlertNotification(rule *ruleModel.Rule, alertDedup *alertApiModels.AlertDedupEvent) error {
	alertNotification := &alertModel.Alert{
		AlertID:      aws.String(generateAlertID(alertDedup)),
		AnalysisID:   alertDedup.RuleID,
		AnalysisName: getRuleDisplayName(rule),
		// In case a rule has a threshold, we want the alert creation time to be the same time
		// as the update time -> the time that an update(new event) caused the matched events to exceed threshold
		// In case the rule doesnt' have a threshold, the two are anyway the same
		CreatedAt: alertDedup.UpdateTime,
		OutputIds: getOutputIds(rule, alertDedup),
		Tags:      rule.Tags,
		Type:      alertDedup.Type,
		Version:   &alertDedup.RuleVersion,
		// Generated Fields
		AnalysisDescription: getDescription(rule, alertDedup),
		Reference:           getReference(rule, alertDedup),
		Runbook:             getRunbook(rule, alertDedup),
		Severity:            getSeverity(rule, alertDedup),
		Title:               getTitle(rule, alertDedup),
	}

	if alertDedup.AlertContext != nil {
		var context map[string]interface{}
		err := jsoniter.UnmarshalFromString(*alertDedup.AlertContext, &context)
		if err != nil {
			// best effort
			zap.L().Warn("failed to unmarshal alert context", zap.Error(err))
		} else {
			alertNotification.Context = context
		}
	}

	msgBody, err := jsoniter.MarshalToString(alertNotification)
	if err != nil {
		return errors.Wrap(err, "failed to marshal alert notification")
	}

	input := &sqs.SendMessageInput{
		QueueUrl:    &h.AlertingQueueURL,
		MessageBody: &msgBody,
	}
	_, err = h.SqsClient.SendMessage(input)
	if err != nil {
		return errors.Wrap(err, "failed to send notification")
	}
	return nil
}

func getTitle(rule *ruleModel.Rule, alertDedup *alertApiModels.AlertDedupEvent) string {
	if alertDedup.GeneratedTitle != nil {
		return *alertDedup.GeneratedTitle
	}
	ruleDisplayName := getRuleDisplayName(rule)
	if ruleDisplayName != nil {
		return *ruleDisplayName
	}
	return rule.ID
}

func getDescription(rule *ruleModel.Rule, alertDedup *alertApiModels.AlertDedupEvent) string {
	if alertDedup.GeneratedDescription != nil {
		return *alertDedup.GeneratedDescription
	}
	return rule.Description
}

func getReference(rule *ruleModel.Rule, alertDedup *alertApiModels.AlertDedupEvent) string {
	if alertDedup.GeneratedReference != nil {
		return *alertDedup.GeneratedReference
	}
	return rule.Reference
}

func getRunbook(rule *ruleModel.Rule, alertDedup *alertApiModels.AlertDedupEvent) string {
	if alertDedup.GeneratedRunbook != nil {
		return *alertDedup.GeneratedRunbook
	}
	return rule.Runbook
}

func getSeverity(rule *ruleModel.Rule, alertDedup *alertApiModels.AlertDedupEvent) string {
	if alertDedup.GeneratedSeverity != nil {
		return *alertDedup.GeneratedSeverity
	}
	return string(rule.Severity)
}

func getOutputIds(rule *ruleModel.Rule, alertDedup *alertApiModels.AlertDedupEvent) []string {
<<<<<<< HEAD
	if alertDedup.GeneratedDestinationOverride != nil {
		return alertDedup.GeneratedDestinationOverride
=======
	if alertDedup.GeneratedDestinations != nil {
		if len(alertDedup.GeneratedDestinations) == 0 {
			return skipOutput
		}
		return alertDedup.GeneratedDestinations
>>>>>>> 97e63ba0
	}
	return rule.OutputIDs
}

func getRuleDisplayName(rule *ruleModel.Rule) *string {
	if len(rule.DisplayName) > 0 {
		return &rule.DisplayName
	}
	return nil
}

func generateAlertID(event *alertApiModels.AlertDedupEvent) string {
	key := event.RuleID + ":" + strconv.FormatInt(event.AlertCount, 10) + ":" + event.DeduplicationString
	keyHash := md5.Sum([]byte(key)) // nolint(gosec)
	return hex.EncodeToString(keyHash[:])
}<|MERGE_RESOLUTION|>--- conflicted
+++ resolved
@@ -289,16 +289,11 @@
 }
 
 func getOutputIds(rule *ruleModel.Rule, alertDedup *alertApiModels.AlertDedupEvent) []string {
-<<<<<<< HEAD
-	if alertDedup.GeneratedDestinationOverride != nil {
-		return alertDedup.GeneratedDestinationOverride
-=======
 	if alertDedup.GeneratedDestinations != nil {
 		if len(alertDedup.GeneratedDestinations) == 0 {
 			return skipOutput
 		}
 		return alertDedup.GeneratedDestinations
->>>>>>> 97e63ba0
 	}
 	return rule.OutputIDs
 }
