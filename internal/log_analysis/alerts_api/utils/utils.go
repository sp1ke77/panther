// Package utils manages all of the utility functions for alerts that are public
package utils

/**
 * Panther is a Cloud-Native SIEM for the Modern Security Team.
 * Copyright (C) 2020 Panther Labs Inc
 *
 * This program is free software: you can redistribute it and/or modify
 * it under the terms of the GNU Affero General Public License as
 * published by the Free Software Foundation, either version 3 of the
 * License, or (at your option) any later version.
 *
 * This program is distributed in the hope that it will be useful,
 * but WITHOUT ANY WARRANTY; without even the implied warranty of
 * MERCHANTABILITY or FITNESS FOR A PARTICULAR PURPOSE.  See the
 * GNU Affero General Public License for more details.
 *
 * You should have received a copy of the GNU Affero General Public License
 * along with this program.  If not, see <https://www.gnu.org/licenses/>.
 */

import (
	"github.com/aws/aws-sdk-go/aws"

	"github.com/panther-labs/panther/api/lambda/alerts/models"
	alertdeliverymodels "github.com/panther-labs/panther/api/lambda/delivery/models"
	"github.com/panther-labs/panther/internal/log_analysis/alerts_api/table"
)

// AlertItemsToSummaries converts a list of DDB AlertItem(s) to AlertSummary(ies)
func AlertItemsToSummaries(items []*table.AlertItem) []*models.AlertSummary {
	result := make([]*models.AlertSummary, len(items))

	for i, item := range items {
		result[i] = AlertItemToSummary(item)
	}

	return result
}

// AlertItemToSummary converts a DDB AlertItem to an AlertSummary
func AlertItemToSummary(item *table.AlertItem) *models.AlertSummary {
	// convert empty status to "OPEN" status
	alertStatus := item.Status
	if alertStatus == "" {
		alertStatus = models.OpenStatus
	}
	alertType := item.Type
	if len(alertType) == 0 {
		alertType = alertdeliverymodels.RuleType
	}

	return &models.AlertSummary{
<<<<<<< HEAD
		AlertID:             item.AlertID,
		Type:                alertType,
		CreationTime:        &item.CreationTime,
		DedupString:         &item.DedupString,
		EventsMatched:       &item.EventCount,
		RuleDisplayName:     item.RuleDisplayName,
		RuleID:              &item.RuleID,
		RuleVersion:         &item.RuleVersion,
		Severity:            &item.Severity,
		Status:              alertStatus,
		Title:               GetAlertTitle(item),
		LogTypes:            item.LogTypes,
		LastUpdatedBy:       item.LastUpdatedBy,
		LastUpdatedByTime:   item.LastUpdatedByTime,
		UpdateTime:          &item.UpdateTime,
		DeliveryResponses:   item.DeliveryResponses,
		PolicyID:            item.PolicyID,
		PolicyDisplayName:   item.PolicyDisplayName,
		PolicyIntegrationID: item.PolicyIntegrationID,
		PolicyVersion:       item.PolicyVersion,
		ResourceTypes:       item.ResourceTypes,
		ResourceID:          item.ResourceID,
=======
		AlertID:           item.AlertID,
		Type:              alertType,
		CreationTime:      &item.CreationTime,
		DedupString:       &item.DedupString,
		EventsMatched:     &item.EventCount,
		RuleDisplayName:   item.RuleDisplayName,
		RuleID:            &item.RuleID,
		RuleVersion:       &item.RuleVersion,
		Severity:          aws.String(item.Severity),
		Status:            alertStatus,
		Title:             GetAlertTitle(item),
		LogTypes:          item.LogTypes,
		LastUpdatedBy:     item.LastUpdatedBy,
		LastUpdatedByTime: item.LastUpdatedByTime,
		UpdateTime:        &item.UpdateTime,
		DeliveryResponses: item.DeliveryResponses,
>>>>>>> 067184d6
	}
}

// GetAlertTitle - Method required for backwards compatibility
// In case the alert title is empty, return custom title
func GetAlertTitle(alert *table.AlertItem) *string {
<<<<<<< HEAD
	if alert.Type != alertdeliverymodels.PolicyType {
		if alert.Title != nil {
			return alert.Title
		}
		if alert.RuleDisplayName != nil {
			return alert.RuleDisplayName
		}
		return &alert.RuleID
	}

	if alert.Title != nil {
		return alert.Title
=======
	if alert.Title != "" {
		return aws.String(alert.Title)
>>>>>>> 067184d6
	}
	if alert.ResourceID != "" {
		return &alert.ResourceID
	}
	if alert.PolicyDisplayName != "" {
		return &alert.PolicyDisplayName
	}
	return &alert.PolicyID
}<|MERGE_RESOLUTION|>--- conflicted
+++ resolved
@@ -51,7 +51,6 @@
 	}
 
 	return &models.AlertSummary{
-<<<<<<< HEAD
 		AlertID:             item.AlertID,
 		Type:                alertType,
 		CreationTime:        &item.CreationTime,
@@ -60,7 +59,7 @@
 		RuleDisplayName:     item.RuleDisplayName,
 		RuleID:              &item.RuleID,
 		RuleVersion:         &item.RuleVersion,
-		Severity:            &item.Severity,
+		Severity:            aws.String(item.Severity),
 		Status:              alertStatus,
 		Title:               GetAlertTitle(item),
 		LogTypes:            item.LogTypes,
@@ -74,47 +73,20 @@
 		PolicyVersion:       item.PolicyVersion,
 		ResourceTypes:       item.ResourceTypes,
 		ResourceID:          item.ResourceID,
-=======
-		AlertID:           item.AlertID,
-		Type:              alertType,
-		CreationTime:      &item.CreationTime,
-		DedupString:       &item.DedupString,
-		EventsMatched:     &item.EventCount,
-		RuleDisplayName:   item.RuleDisplayName,
-		RuleID:            &item.RuleID,
-		RuleVersion:       &item.RuleVersion,
-		Severity:          aws.String(item.Severity),
-		Status:            alertStatus,
-		Title:             GetAlertTitle(item),
-		LogTypes:          item.LogTypes,
-		LastUpdatedBy:     item.LastUpdatedBy,
-		LastUpdatedByTime: item.LastUpdatedByTime,
-		UpdateTime:        &item.UpdateTime,
-		DeliveryResponses: item.DeliveryResponses,
->>>>>>> 067184d6
 	}
 }
 
 // GetAlertTitle - Method required for backwards compatibility
 // In case the alert title is empty, return custom title
 func GetAlertTitle(alert *table.AlertItem) *string {
-<<<<<<< HEAD
+	if alert.Title != "" {
+		return aws.String(alert.Title)
+	}
 	if alert.Type != alertdeliverymodels.PolicyType {
-		if alert.Title != nil {
-			return alert.Title
-		}
 		if alert.RuleDisplayName != nil {
 			return alert.RuleDisplayName
 		}
 		return &alert.RuleID
-	}
-
-	if alert.Title != nil {
-		return alert.Title
-=======
-	if alert.Title != "" {
-		return aws.String(alert.Title)
->>>>>>> 067184d6
 	}
 	if alert.ResourceID != "" {
 		return &alert.ResourceID
