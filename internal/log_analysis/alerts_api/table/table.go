// Package table manages all of the Dynamo calls (query, scan, get, write, etc).
package table

/**
 * Panther is a Cloud-Native SIEM for the Modern Security Team.
 * Copyright (C) 2020 Panther Labs Inc
 *
 * This program is free software: you can redistribute it and/or modify
 * it under the terms of the GNU Affero General Public License as
 * published by the Free Software Foundation, either version 3 of the
 * License, or (at your option) any later version.
 *
 * This program is distributed in the hope that it will be useful,
 * but WITHOUT ANY WARRANTY; without even the implied warranty of
 * MERCHANTABILITY or FITNESS FOR A PARTICULAR PURPOSE.  See the
 * GNU Affero General Public License for more details.
 *
 * You should have received a copy of the GNU Affero General Public License
 * along with this program.  If not, see <https://www.gnu.org/licenses/>.
 */

import (
	"time"

	"github.com/aws/aws-sdk-go/service/dynamodb"
	"github.com/aws/aws-sdk-go/service/dynamodb/dynamodbiface"

	"github.com/panther-labs/panther/api/lambda/alerts/models"
)

const (
	RuleIDKey            = "ruleId"
	AlertIDKey           = "id"
	CreatedAtKey         = "creationTime"
	TimePartitionKey     = "timePartition"
	TimePartitionValue   = "defaultPartition"
	TitleKey             = "title"
	SeverityKey          = "severity"
	EventCountKey        = "eventCount"
	StatusKey            = "status"
	DeliveryResponsesKey = "deliveryResponses"
	LastUpdatedByKey     = "lastUpdatedBy"
	LastUpdatedByTimeKey = "lastUpdatedByTime"
)

// API defines the interface for the alerts table which can be used for mocking.
type API interface {
	GetAlert(*string) (*AlertItem, error)
	ListAll(*models.ListAlertsInput) ([]*AlertItem, *string, error)
	UpdateAlertStatus(*models.UpdateAlertStatusInput) (*AlertItem, error)
	UpdateAlertDelivery(*models.UpdateAlertDeliveryInput) (*AlertItem, error)
}

// AlertsTable encapsulates a connection to the Dynamo alerts table.
type AlertsTable struct {
	AlertsTableName                    string
	RuleIDCreationTimeIndexName        string
	TimePartitionCreationTimeIndexName string
	Client                             dynamodbiface.DynamoDBAPI
}

// The AlertsTable must satisfy the API interface.
var _ API = (*AlertsTable)(nil)

// DynamoItem is a type alias for the item format expected by the Dynamo SDK.
type DynamoItem = map[string]*dynamodb.AttributeValue

// AlertItem is a DDB representation of an Alert
type AlertItem struct {
<<<<<<< HEAD
	AlertID             string    `json:"id"`
	RuleID              string    `json:"ruleId"`
	RuleVersion         string    `json:"ruleVersion"`
	RuleDisplayName     *string   `json:"ruleDisplayName"`
	Title               *string   `json:"title"`
	DedupString         string    `json:"dedup"`
	FirstEventMatchTime time.Time `json:"firstEventMatchTime"`
	CreationTime        time.Time `json:"creationTime"`
=======
	AlertID             string                     `json:"id"`
	RuleID              string                     `json:"ruleId"`
	RuleVersion         string                     `json:"ruleVersion"`
	RuleDisplayName     *string                    `json:"ruleDisplayName"`
	Title               *string                    `json:"title"`
	DedupString         string                     `json:"dedup"`
	FirstEventMatchTime time.Time                  `json:"firstEventMatchTime"`
	CreationTime        time.Time                  `json:"creationTime"`
	DeliveryResponses   []*models.DeliveryResponse `json:"deliveryResponses"`
>>>>>>> c089892e
	// UpdateTime - stores the timestamp from an update from a dedup event
	UpdateTime time.Time `json:"updateTime"`
	Severity   string    `json:"severity"`
	Status     string    `json:"status"`
	EventCount int       `json:"eventCount"`
	LogTypes   []string  `json:"logTypes"`
	// LastUpdatedBy - stores the UserID of the last person who modified the Alert
	LastUpdatedBy string `json:"lastUpdatedBy"`
	// LastUpdatedByTime - stores the timestamp of the last person who modified the Alert
	LastUpdatedByTime time.Time `json:"lastUpdatedByTime"`
}<|MERGE_RESOLUTION|>--- conflicted
+++ resolved
@@ -67,16 +67,6 @@
 
 // AlertItem is a DDB representation of an Alert
 type AlertItem struct {
-<<<<<<< HEAD
-	AlertID             string    `json:"id"`
-	RuleID              string    `json:"ruleId"`
-	RuleVersion         string    `json:"ruleVersion"`
-	RuleDisplayName     *string   `json:"ruleDisplayName"`
-	Title               *string   `json:"title"`
-	DedupString         string    `json:"dedup"`
-	FirstEventMatchTime time.Time `json:"firstEventMatchTime"`
-	CreationTime        time.Time `json:"creationTime"`
-=======
 	AlertID             string                     `json:"id"`
 	RuleID              string                     `json:"ruleId"`
 	RuleVersion         string                     `json:"ruleVersion"`
@@ -86,7 +76,6 @@
 	FirstEventMatchTime time.Time                  `json:"firstEventMatchTime"`
 	CreationTime        time.Time                  `json:"creationTime"`
 	DeliveryResponses   []*models.DeliveryResponse `json:"deliveryResponses"`
->>>>>>> c089892e
 	// UpdateTime - stores the timestamp from an update from a dedup event
 	UpdateTime time.Time `json:"updateTime"`
 	Severity   string    `json:"severity"`
