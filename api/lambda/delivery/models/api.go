--- conflicted
+++ resolved
@@ -140,7 +140,6 @@
 	// LogTypes is the set of logs that could trigger the alert.
 	LogTypes []string `json:"logTypes,omitempty"`
 
-<<<<<<< HEAD
 	// ResourceTypes is the set of resources that could trigger the alert.
 	ResourceTypes []string `json:"resourceTypes,omitempty"`
 
@@ -151,11 +150,7 @@
 	AnalysisIntegrationID string `json:"analysisIntegrationId,omitempty"`
 
 	// AnalysisDescription is the description of the rule/policy that triggered the alert.
-	AnalysisDescription *string `json:"analysisDescription,omitempty"`
-=======
-	// AnalysisDescription is the description of the rule that triggered the alert.
 	AnalysisDescription string `json:"analysisDescription,omitempty"`
->>>>>>> 067184d6
 
 	// Name is the name of the policy at the time the alert was triggered.
 	AnalysisName *string `json:"analysisName,omitempty"`
