--- conflicted
+++ resolved
@@ -116,10 +116,7 @@
   s3Bucket: Scalars['String'];
   kmsKey?: Maybe<Scalars['String']>;
   s3PrefixLogTypes: Array<S3PrefixLogTypesInput>;
-<<<<<<< HEAD
   managedBucketNotifications: Scalars['Boolean'];
-=======
->>>>>>> c582af11
 };
 
 export type AddSqsLogIntegrationInput = {
@@ -519,10 +516,7 @@
   integrationLabel: Scalars['String'];
   s3Bucket: Scalars['String'];
   kmsKey?: Maybe<Scalars['String']>;
-<<<<<<< HEAD
   managedBucketNotifications: Scalars['Boolean'];
-=======
->>>>>>> c582af11
 };
 
 export type GithubConfig = {
@@ -1281,11 +1275,8 @@
   s3Prefix?: Maybe<Scalars['String']>;
   kmsKey?: Maybe<Scalars['String']>;
   s3PrefixLogTypes: Array<S3PrefixLogTypes>;
-<<<<<<< HEAD
   managedBucketNotifications: Scalars['Boolean'];
   notificationsConfigurationSucceeded: Scalars['Boolean'];
-=======
->>>>>>> c582af11
   health: S3LogIntegrationHealth;
   stackName: Scalars['String'];
 };
@@ -3193,15 +3184,12 @@
   s3Prefix?: Resolver<Maybe<ResolversTypes['String']>, ParentType, ContextType>;
   kmsKey?: Resolver<Maybe<ResolversTypes['String']>, ParentType, ContextType>;
   s3PrefixLogTypes?: Resolver<Array<ResolversTypes['S3PrefixLogTypes']>, ParentType, ContextType>;
-<<<<<<< HEAD
   managedBucketNotifications?: Resolver<ResolversTypes['Boolean'], ParentType, ContextType>;
   notificationsConfigurationSucceeded?: Resolver<
     ResolversTypes['Boolean'],
     ParentType,
     ContextType
   >;
-=======
->>>>>>> c582af11
   health?: Resolver<ResolversTypes['S3LogIntegrationHealth'], ParentType, ContextType>;
   stackName?: Resolver<ResolversTypes['String'], ParentType, ContextType>;
   __isTypeOf?: IsTypeOfResolverFn<ParentType>;
