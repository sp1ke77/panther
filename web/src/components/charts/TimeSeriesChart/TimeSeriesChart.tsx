/**
 * Panther is a Cloud-Native SIEM for the Modern Security Team.
 * Copyright (C) 2020 Panther Labs Inc
 *
 * This program is free software: you can redistribute it and/or modify
 * it under the terms of the GNU Affero General Public License as
 * published by the Free Software Foundation, either version 3 of the
 * License, or (at your option) any later version.
 *
 * This program is distributed in the hope that it will be useful,
 * but WITHOUT ANY WARRANTY; without even the implied warranty of
 * MERCHANTABILITY or FITNESS FOR A PARTICULAR PURPOSE.  See the
 * GNU Affero General Public License for more details.
 *
 * You should have received a copy of the GNU Affero General Public License
 * along with this program.  If not, see <https://www.gnu.org/licenses/>.
 */

import React from 'react';
import ReactDOM from 'react-dom';
import { Box, Flex, Text, useTheme } from 'pouncejs';
<<<<<<< HEAD
import { formatTime, formatDatetime, remToPx } from 'Helpers/utils';
import { SeriesData } from 'Generated/schema';
import { EChartOption } from 'echarts';
import colors from './colors';
=======
import { formatTime, formatDatetime, remToPx, capitalize } from 'Helpers/utils';
import { SeriesData } from 'Generated/schema';
import { EChartOption } from 'echarts';
import mapKeys from 'lodash/mapKeys';
import { SEVERITY_COLOR_MAP } from 'Source/constants';
import { stringToPaleColor } from 'Helpers/colors';
>>>>>>> c089892e

interface TimeSeriesLinesProps {
  /** The data for the time series */
  data: SeriesData;

  /**
   * The number of segments that the X-axis is split into
   * @default 12
   */
  segments?: number;

  /**
   * Whether the chart will allow zooming
   * @default false
   */
  zoomable?: boolean;

  /**
   * If defined, the chart will be zoomable and will zoom up to a range specified in `ms` by this
   * value. This range will occupy the entirety of the X-axis (end-to-end).
   * For example, a value of 3600 * 1000 * 24 would allow the chart to zoom until the entirety
   * of the zoomed-in chart shows 1 full day.
   * @default 3600 * 1000 * 24
   */
  maxZoomPeriod?: number;
}

<<<<<<< HEAD
=======
const severityColors = mapKeys(SEVERITY_COLOR_MAP, (val, key) => capitalize(key.toLowerCase()));

>>>>>>> c089892e
const hourFormat = formatTime('HH:mm');
const dateFormat = formatTime('MMM DD');

function formatDateString(timestamp) {
  return `${hourFormat(timestamp)}\n${dateFormat(timestamp).toUpperCase()}`;
}

const TimeSeriesChart: React.FC<TimeSeriesLinesProps> = ({
  data,
  zoomable = false,
  segments = 12,
  maxZoomPeriod = 3600 * 1000 * 24,
}) => {
  const theme = useTheme();
  const container = React.useRef<HTMLDivElement>(null);
  const tooltip = React.useRef<HTMLDivElement>(document.createElement('div'));

  React.useEffect(() => {
    (async () => {
      // load the pie chart
      const [echarts] = await Promise.all(
        [
          import(/* webpackChunkName: "echarts" */ 'echarts/lib/echarts'),
          import(/* webpackChunkName: "echarts" */ 'echarts/lib/chart/line'),
          import(/* webpackChunkName: "echarts" */ 'echarts/lib/component/tooltip'),
          zoomable && import(/* webpackChunkName: "echarts" */ 'echarts/lib/component/dataZoom'),
          import(/* webpackChunkName: "echarts" */ 'echarts/lib/component/legendScroll'),
        ].filter(Boolean)
      );
      /*
       *  Timestamps are common for all series since everything has the same interval
       *  and the same time frame
       */
      const { timestamps, series } = data;
      /*
       * 'legendData' must be an array of values that matches 'series.name'in order
       * to display them in correct order and color
       * e.g. [AWS.ALB, AWS.S3, ...etc]
       */
      const legendData = series.map(({ label }) => label);

      /*
       * 'series' must be an array of objects that includes some graph options
       * like 'type', 'symbol' and 'itemStyle' and most importantly 'data' which
       * is an array of values for all datapoints
       * Must be ordered
       */
      const seriesData = series.map(({ label, values }) => {
        return {
          name: label,
          type: 'line',
          symbol: 'none',
          itemStyle: {
            color: theme.colors[severityColors[label]] || stringToPaleColor(label),
          },
          data: values.map((v, i) => {
            return {
              name: label,
              value: [timestamps[i], v],
            };
          }),
        };
      });

      const options: EChartOption = {
        grid: {
          left: 180,
          right: 20,
          bottom: 20,
          top: 10,
          containLabel: true,
        },
        ...(zoomable && {
          dataZoom: [
            {
              type: 'inside',
              orient: 'horizontal',
              minValueSpan: maxZoomPeriod,
            },
          ],
        }),
        tooltip: {
          trigger: 'axis' as const,
          backgroundColor: theme.colors['navyblue-300'],
          formatter: (params: EChartOption.Tooltip.Format[]) => {
            if (!params || !params.length) {
              return '';
            }

            const component = (
              <Box font="primary" minWidth={200} boxShadow="dark250" p={2} borderRadius="medium">
                <Text fontSize="small-medium" mb={3}>
                  {formatDatetime(params[0].value[0], true)}
                </Text>
                <Flex as="dl" direction="column" spacing={2} fontSize="x-small">
                  {params.map(seriesTooltip => (
                    <Flex key={seriesTooltip.seriesName} justify="space-between">
                      <Box as="dt">
                        <span dangerouslySetInnerHTML={{ __html: seriesTooltip.marker }} />
                        {seriesTooltip.seriesName}
                      </Box>
                      <Box as="dd" font="mono" fontWeight="bold">
                        {seriesTooltip.value[1].toLocaleString('en')}
                      </Box>
                    </Flex>
                  ))}
                </Flex>
              </Box>
            );

            ReactDOM.render(component, tooltip.current);
            return tooltip.current.innerHTML;
          },
        },
        legend: {
          type: 'scroll' as const,
          orient: 'vertical' as const,
          left: 'auto',
          right: 'auto',
          icon: 'circle',
          data: legendData,
          textStyle: {
            color: theme.colors['gray-50'],
            fontFamily: theme.fonts.primary,
            fontSize: remToPx(theme.fontSizes['x-small']),
          },
          pageIcons: {
            vertical: ['M7 10L12 15L17 10H7Z', 'M7 14L12 9L17 14H7Z'],
          },
          pageIconColor: theme.colors['gray-50'],
          pageIconInactiveColor: theme.colors['navyblue-300'],
          pageIconSize: 12,
          pageTextStyle: {
            fontFamily: theme.fonts.primary,
            color: theme.colors['gray-50'],
            fontWeight: theme.fontWeights.bold as any,
            fontSize: remToPx(theme.fontSizes['x-small']),
          },
          pageButtonGap: theme.space[3] as number,
        },
        xAxis: {
          type: 'time' as const,
          splitNumber: segments,
          splitLine: {
            show: false,
          },
          axisLine: {
            lineStyle: {
              color: 'transparent',
            },
          },
          axisLabel: {
            formatter: value => formatDateString(value),
            fontWeight: theme.fontWeights.medium as any,
            fontSize: remToPx(theme.fontSizes['x-small']),
            fontFamily: theme.fonts.primary,
            color: theme.colors['gray-50'],
          },
          splitArea: { show: false }, // remove the grid area
        },
        yAxis: {
          type: 'value' as const,
          axisLine: {
            lineStyle: {
              color: 'transparent',
            },
          },
          axisLabel: {
            padding: [0, theme.space[2] as number, 0, 0],
            fontSize: remToPx(theme.fontSizes['x-small']),
            fontWeight: theme.fontWeights.medium as any,
            fontFamily: theme.fonts.primary,
            color: theme.colors['gray-50'],
          },
          minorSplitLine: {
            show: false,
          },
          splitLine: {
            lineStyle: {
              color: theme.colors['gray-50'],
              opacity: 0.15,
              type: 'dashed' as const,
            },
          },
        },
        series: seriesData,
      };

      // load the timeSeriesChart
      const timeSeriesChart = echarts.init(container.current);
      timeSeriesChart.setOption(options);
    })();
  }, [data]);

  return <Box ref={container} width="100%" height="100%" />;
};

export default React.memo(TimeSeriesChart);<|MERGE_RESOLUTION|>--- conflicted
+++ resolved
@@ -19,19 +19,12 @@
 import React from 'react';
 import ReactDOM from 'react-dom';
 import { Box, Flex, Text, useTheme } from 'pouncejs';
-<<<<<<< HEAD
-import { formatTime, formatDatetime, remToPx } from 'Helpers/utils';
-import { SeriesData } from 'Generated/schema';
-import { EChartOption } from 'echarts';
-import colors from './colors';
-=======
 import { formatTime, formatDatetime, remToPx, capitalize } from 'Helpers/utils';
 import { SeriesData } from 'Generated/schema';
 import { EChartOption } from 'echarts';
 import mapKeys from 'lodash/mapKeys';
 import { SEVERITY_COLOR_MAP } from 'Source/constants';
 import { stringToPaleColor } from 'Helpers/colors';
->>>>>>> c089892e
 
 interface TimeSeriesLinesProps {
   /** The data for the time series */
@@ -59,11 +52,8 @@
   maxZoomPeriod?: number;
 }
 
-<<<<<<< HEAD
-=======
 const severityColors = mapKeys(SEVERITY_COLOR_MAP, (val, key) => capitalize(key.toLowerCase()));
 
->>>>>>> c089892e
 const hourFormat = formatTime('HH:mm');
 const dateFormat = formatTime('MMM DD');
 
