--- conflicted
+++ resolved
@@ -17,11 +17,6 @@
  */
 
 import React from 'react';
-<<<<<<< HEAD
-import urls from 'Source/urls';
-import useRouter from 'Hooks/useRouter';
-=======
->>>>>>> c089892e
 import withSEO from 'Hoc/withSEO';
 import ComplianceSourceWizard from 'Components/wizards/ComplianceSourceWizard';
 import { useAddComplianceSource } from './graphql/addComplianceSource.generated';
@@ -48,10 +43,6 @@
   return (
     <ComplianceSourceWizard
       initialValues={initialValues}
-<<<<<<< HEAD
-      externalErrorMessage={error && extractErrorMessage(error)}
-=======
->>>>>>> c089892e
       onSubmit={values =>
         addComplianceSource({
           variables: {
