/**
 * Panther is a Cloud-Native SIEM for the Modern Security Team.
 * Copyright (C) 2020 Panther Labs Inc
 *
 * This program is free software: you can redistribute it and/or modify
 * it under the terms of the GNU Affero General Public License as
 * published by the Free Software Foundation, either version 3 of the
 * License, or (at your option) any later version.
 *
 * This program is distributed in the hope that it will be useful,
 * but WITHOUT ANY WARRANTY; without even the implied warranty of
 * MERCHANTABILITY or FITNESS FOR A PARTICULAR PURPOSE.  See the
 * GNU Affero General Public License for more details.
 *
 * You should have received a copy of the GNU Affero General Public License
 * along with this program.  If not, see <https://www.gnu.org/licenses/>.
 */

import {
  ActiveSuppressCount,
  AddComplianceIntegrationInput,
  AddGlobalPythonModuleInput,
  AddPolicyInput,
  AddRuleInput,
  AddS3LogIntegrationInput,
  AddSqsLogIntegrationInput,
  AlertDetails,
  AlertDetailsRuleInfo,
  AlertSummary,
  AlertSummaryPolicyInfo,
  AlertSummaryRuleInfo,
  AsanaConfig,
  AsanaConfigInput,
  ComplianceIntegration,
  ComplianceIntegrationHealth,
  ComplianceItem,
  ComplianceStatusCounts,
  CustomWebhookConfig,
  CustomWebhookConfigInput,
  DeleteGlobalPythonInputItem,
  DeleteGlobalPythonModuleInput,
  DeletePolicyInput,
  DeletePolicyInputItem,
  DeleteRuleInput,
  DeleteRuleInputItem,
  DeliverAlertInput,
  DeliveryResponse,
  Destination,
  DestinationConfig,
  DestinationConfigInput,
  DestinationInput,
  DetectionTestDefinition,
  DetectionTestDefinitionInput,
  Error,
  FloatSeries,
  FloatSeriesData,
  GeneralSettings,
  GetAlertInput,
  GetComplianceIntegrationTemplateInput,
  GetGlobalPythonModuleInput,
  GetPolicyInput,
  GetResourceInput,
  GetRuleInput,
  GetS3LogIntegrationTemplateInput,
  GithubConfig,
  GithubConfigInput,
  GlobalPythonModule,
  IntegrationItemHealthStatus,
  IntegrationTemplate,
  InviteUserInput,
  JiraConfig,
  JiraConfigInput,
  ListAlertsInput,
  ListAlertsResponse,
  ListAvailableLogTypesResponse,
  ListComplianceItemsResponse,
  ListGlobalPythonModuleInput,
  ListGlobalPythonModulesResponse,
  ListPoliciesInput,
  ListPoliciesResponse,
  ListResourcesInput,
  ListResourcesResponse,
  ListRulesInput,
  ListRulesResponse,
  LogAnalysisMetricsInput,
  LogAnalysisMetricsResponse,
  LongSeries,
  LongSeriesData,
  ModifyGlobalPythonModuleInput,
  MsTeamsConfig,
  MsTeamsConfigInput,
  OpsgenieConfig,
  OpsgenieConfigInput,
  OrganizationReportBySeverity,
  OrganizationStatsInput,
  OrganizationStatsResponse,
  PagerDutyConfig,
  PagerDutyConfigInput,
  PagingData,
  PoliciesForResourceInput,
  PolicyDetails,
  PolicySummary,
  RemediateResourceInput,
  ResourceDetails,
  ResourcesForPolicyInput,
  ResourceSummary,
  RuleDetails,
  RuleSummary,
  S3LogIntegration,
  S3LogIntegrationHealth,
  S3PrefixLogTypes,
  S3PrefixLogTypesInput,
  ScannedResources,
  ScannedResourceStats,
  SendTestAlertInput,
  SingleValue,
  SlackConfig,
  SlackConfigInput,
  SnsConfig,
  SnsConfigInput,
  SqsConfig,
  SqsConfigInput,
  SqsDestinationConfig,
  SqsLogConfigInput,
  SqsLogIntegrationHealth,
  SqsLogSourceIntegration,
  SuppressPoliciesInput,
  TestDetectionSubRecord,
  TestPolicyInput,
  TestPolicyRecord,
  TestPolicyRecordFunctions,
  TestPolicyResponse,
  TestRuleInput,
  TestRuleRecord,
  TestRuleRecordFunctions,
  TestRuleResponse,
  UpdateAlertStatusInput,
  UpdateComplianceIntegrationInput,
  UpdateGeneralSettingsInput,
  UpdatePolicyInput,
  UpdateRuleInput,
  UpdateS3LogIntegrationInput,
  UpdateSqsLogIntegrationInput,
  UpdateUserInput,
  UploadPoliciesInput,
  UploadPoliciesResponse,
  User,
  AccountTypeEnum,
  AlertDetailsDetectionInfo,
  AlertStatusesEnum,
  AlertSummaryDetectionInfo,
  AlertTypesEnum,
  ComplianceStatusEnum,
  DestinationTypeEnum,
  ListAlertsSortFieldsEnum,
  ListPoliciesSortFieldsEnum,
  ListResourcesSortFieldsEnum,
  ListRulesSortFieldsEnum,
  LogIntegration,
  OpsgenieServiceRegionEnum,
  SeverityEnum,
  SortDirEnum,
} from '../../__generated__/schema';
import { generateRandomArray, faker } from 'test-utils';

export const buildActiveSuppressCount = (
  overrides: Partial<ActiveSuppressCount> = {}
): ActiveSuppressCount => {
  return {
    __typename: 'ActiveSuppressCount',
    active: 'active' in overrides ? overrides.active : buildComplianceStatusCounts(),
    suppressed: 'suppressed' in overrides ? overrides.suppressed : buildComplianceStatusCounts(),
  };
};

export const buildAddComplianceIntegrationInput = (
  overrides: Partial<AddComplianceIntegrationInput> = {}
): AddComplianceIntegrationInput => {
  return {
    awsAccountId: 'awsAccountId' in overrides ? overrides.awsAccountId : 'protocol',
    integrationLabel: 'integrationLabel' in overrides ? overrides.integrationLabel : 'withdrawal',
    remediationEnabled: 'remediationEnabled' in overrides ? overrides.remediationEnabled : false,
    cweEnabled: 'cweEnabled' in overrides ? overrides.cweEnabled : false,
  };
};

export const buildAddGlobalPythonModuleInput = (
  overrides: Partial<AddGlobalPythonModuleInput> = {}
): AddGlobalPythonModuleInput => {
  return {
    id: 'id' in overrides ? overrides.id : '6b0f1c64-e650-48e8-abcf-37c23c6cf854',
    description: 'description' in overrides ? overrides.description : 'Dynamic',
    body: 'body' in overrides ? overrides.body : 'methodologies',
  };
};

export const buildAddPolicyInput = (overrides: Partial<AddPolicyInput> = {}): AddPolicyInput => {
  return {
    autoRemediationId:
      'autoRemediationId' in overrides
        ? overrides.autoRemediationId
        : '2ddec795-4cf0-445d-b800-4d02470180f2',
    autoRemediationParameters:
      'autoRemediationParameters' in overrides ? overrides.autoRemediationParameters : '"bar"',
    body: 'body' in overrides ? overrides.body : 'Fantastic Concrete Table',
    description: 'description' in overrides ? overrides.description : 'Qatar',
    displayName: 'displayName' in overrides ? overrides.displayName : 'matrix',
    enabled: 'enabled' in overrides ? overrides.enabled : true,
    id: 'id' in overrides ? overrides.id : '7612f488-c028-4e4f-904f-07e707ce7bdd',
    outputIds:
      'outputIds' in overrides ? overrides.outputIds : ['16ca6d99-9a12-404b-aef5-9e522075db0d'],
    reference: 'reference' in overrides ? overrides.reference : 'Clothing',
    resourceTypes: 'resourceTypes' in overrides ? overrides.resourceTypes : ['Digitized'],
    runbook: 'runbook' in overrides ? overrides.runbook : 'HTTP',
    severity: 'severity' in overrides ? overrides.severity : SeverityEnum.High,
    suppressions: 'suppressions' in overrides ? overrides.suppressions : ['Tunisian Dinar'],
    tags: 'tags' in overrides ? overrides.tags : ['Security'],
    tests: 'tests' in overrides ? overrides.tests : [buildDetectionTestDefinitionInput()],
  };
};

export const buildAddRuleInput = (overrides: Partial<AddRuleInput> = {}): AddRuleInput => {
  return {
    body: 'body' in overrides ? overrides.body : 'microchip',
    dedupPeriodMinutes: 'dedupPeriodMinutes' in overrides ? overrides.dedupPeriodMinutes : 429,
    threshold: 'threshold' in overrides ? overrides.threshold : 140,
    description: 'description' in overrides ? overrides.description : 'purple',
    displayName: 'displayName' in overrides ? overrides.displayName : 'Investment Account',
    enabled: 'enabled' in overrides ? overrides.enabled : true,
    id: 'id' in overrides ? overrides.id : 'f9463be1-4ef2-4950-b272-31540bb0cff3',
    logTypes: 'logTypes' in overrides ? overrides.logTypes : ['end-to-end'],
    outputIds:
      'outputIds' in overrides ? overrides.outputIds : ['0f6aac24-85db-4208-9f04-5f9cae908a5b'],
    reference: 'reference' in overrides ? overrides.reference : 'mobile',
    runbook: 'runbook' in overrides ? overrides.runbook : 'Practical Granite Salad',
    severity: 'severity' in overrides ? overrides.severity : SeverityEnum.Medium,
    tags: 'tags' in overrides ? overrides.tags : ['Way'],
    tests: 'tests' in overrides ? overrides.tests : [buildDetectionTestDefinitionInput()],
  };
};

export const buildAddS3LogIntegrationInput = (
  overrides: Partial<AddS3LogIntegrationInput> = {}
): AddS3LogIntegrationInput => {
  return {
    awsAccountId: 'awsAccountId' in overrides ? overrides.awsAccountId : 'Ireland',
    integrationLabel: 'integrationLabel' in overrides ? overrides.integrationLabel : 'payment',
    s3Bucket: 's3Bucket' in overrides ? overrides.s3Bucket : 'backing up',
    kmsKey: 'kmsKey' in overrides ? overrides.kmsKey : 'Personal Loan Account',
    s3PrefixLogTypes:
      's3PrefixLogTypes' in overrides ? overrides.s3PrefixLogTypes : [buildS3PrefixLogTypesInput()],
    managedBucketNotifications:
      'managedBucketNotifications' in overrides ? overrides.managedBucketNotifications : false,
  };
};

export const buildAddSqsLogIntegrationInput = (
  overrides: Partial<AddSqsLogIntegrationInput> = {}
): AddSqsLogIntegrationInput => {
  return {
    integrationLabel:
      'integrationLabel' in overrides ? overrides.integrationLabel : 'data-warehouse',
    sqsConfig: 'sqsConfig' in overrides ? overrides.sqsConfig : buildSqsLogConfigInput(),
  };
};

export const buildAlertDetails = (overrides: Partial<AlertDetails> = {}): AlertDetails => {
  return {
    __typename: 'AlertDetails',
    alertId: 'alertId' in overrides ? overrides.alertId : '2c5aa76d-eb43-49f0-a65c-50e4daa756a4',
    creationTime: 'creationTime' in overrides ? overrides.creationTime : '2020-10-28T02:06:29.865Z',
    deliveryResponses:
      'deliveryResponses' in overrides ? overrides.deliveryResponses : [buildDeliveryResponse()],
    severity: 'severity' in overrides ? overrides.severity : SeverityEnum.Critical,
    status: 'status' in overrides ? overrides.status : AlertStatusesEnum.Closed,
    title: 'title' in overrides ? overrides.title : 'Steel',
    type: 'type' in overrides ? overrides.type : AlertTypesEnum.Rule,
    lastUpdatedBy:
      'lastUpdatedBy' in overrides
        ? overrides.lastUpdatedBy
        : '15cffa0a-6a52-49cc-a5d6-d52aa26209ac',
    lastUpdatedByTime:
      'lastUpdatedByTime' in overrides ? overrides.lastUpdatedByTime : '2020-07-02T20:00:23.050Z',
    updateTime: 'updateTime' in overrides ? overrides.updateTime : '2020-02-22T04:54:35.910Z',
    detection: 'detection' in overrides ? overrides.detection : buildAlertDetailsRuleInfo(),
  };
};

export const buildAlertDetailsRuleInfo = (
  overrides: Partial<AlertDetailsRuleInfo> = {}
): AlertDetailsRuleInfo => {
  return {
    __typename: 'AlertDetailsRuleInfo',
    ruleId: 'ruleId' in overrides ? overrides.ruleId : '17db7258-2d08-4d56-b993-666b8e6db65e',
    logTypes: 'logTypes' in overrides ? overrides.logTypes : ['Baht'],
    eventsMatched: 'eventsMatched' in overrides ? overrides.eventsMatched : 545,
    dedupString: 'dedupString' in overrides ? overrides.dedupString : 'panel',
    events: 'events' in overrides ? overrides.events : ['"car"'],
    eventsLastEvaluatedKey:
      'eventsLastEvaluatedKey' in overrides ? overrides.eventsLastEvaluatedKey : 'index',
  };
};

export const buildAlertSummary = (overrides: Partial<AlertSummary> = {}): AlertSummary => {
  return {
    __typename: 'AlertSummary',
    alertId: 'alertId' in overrides ? overrides.alertId : 'f67b8f04-5fac-404a-93a4-38db29f258ba',
    creationTime: 'creationTime' in overrides ? overrides.creationTime : '2020-08-08T12:15:31.121Z',
    deliveryResponses:
      'deliveryResponses' in overrides ? overrides.deliveryResponses : [buildDeliveryResponse()],
    type: 'type' in overrides ? overrides.type : AlertTypesEnum.RuleError,
    severity: 'severity' in overrides ? overrides.severity : SeverityEnum.Medium,
    status: 'status' in overrides ? overrides.status : AlertStatusesEnum.Triaged,
    title: 'title' in overrides ? overrides.title : 'indexing',
    lastUpdatedBy:
      'lastUpdatedBy' in overrides
        ? overrides.lastUpdatedBy
        : '2b032d04-ec9e-41cd-9bb7-cb8d0b6eee9e',
    lastUpdatedByTime:
      'lastUpdatedByTime' in overrides ? overrides.lastUpdatedByTime : '2020-07-29T23:42:06.903Z',
    updateTime: 'updateTime' in overrides ? overrides.updateTime : '2020-09-17T19:32:46.882Z',
    detection: 'detection' in overrides ? overrides.detection : buildAlertSummaryRuleInfo(),
  };
};

export const buildAlertSummaryPolicyInfo = (
  overrides: Partial<AlertSummaryPolicyInfo> = {}
): AlertSummaryPolicyInfo => {
  return {
    __typename: 'AlertSummaryPolicyInfo',
    policyId: 'policyId' in overrides ? overrides.policyId : 'a68babd7-7c1c-4dee-a33e-b8009e6d8017',
    resourceId: 'resourceId' in overrides ? overrides.resourceId : '5th generation',
    policySourceId: 'policySourceId' in overrides ? overrides.policySourceId : 'program',
    resourceTypes: 'resourceTypes' in overrides ? overrides.resourceTypes : ['brand'],
  };
};

export const buildAlertSummaryRuleInfo = (
  overrides: Partial<AlertSummaryRuleInfo> = {}
): AlertSummaryRuleInfo => {
  return {
    __typename: 'AlertSummaryRuleInfo',
    ruleId: 'ruleId' in overrides ? overrides.ruleId : '8780849b-30b8-4ce2-934b-bf033369b110',
    logTypes: 'logTypes' in overrides ? overrides.logTypes : ['Personal Loan Account'],
    eventsMatched: 'eventsMatched' in overrides ? overrides.eventsMatched : 240,
  };
};

export const buildAsanaConfig = (overrides: Partial<AsanaConfig> = {}): AsanaConfig => {
  return {
    __typename: 'AsanaConfig',
    personalAccessToken:
      'personalAccessToken' in overrides ? overrides.personalAccessToken : 'Chief',
    projectGids: 'projectGids' in overrides ? overrides.projectGids : ['Central'],
  };
};

export const buildAsanaConfigInput = (
  overrides: Partial<AsanaConfigInput> = {}
): AsanaConfigInput => {
  return {
    personalAccessToken:
      'personalAccessToken' in overrides ? overrides.personalAccessToken : 'connect',
    projectGids: 'projectGids' in overrides ? overrides.projectGids : ['Executive'],
  };
};

export const buildComplianceIntegration = (
  overrides: Partial<ComplianceIntegration> = {}
): ComplianceIntegration => {
  return {
    __typename: 'ComplianceIntegration',
    awsAccountId: 'awsAccountId' in overrides ? overrides.awsAccountId : 'Metrics',
    createdAtTime:
      'createdAtTime' in overrides ? overrides.createdAtTime : '2020-11-23T16:57:57.973Z',
    createdBy:
      'createdBy' in overrides ? overrides.createdBy : '460977ce-2de5-408b-8cd9-69796ea9f675',
    integrationId:
      'integrationId' in overrides
        ? overrides.integrationId
        : 'd61dbbdd-68fd-4c1d-8a21-508d2115b3d3',
    integrationLabel: 'integrationLabel' in overrides ? overrides.integrationLabel : 'Movies',
    cweEnabled: 'cweEnabled' in overrides ? overrides.cweEnabled : true,
    remediationEnabled: 'remediationEnabled' in overrides ? overrides.remediationEnabled : false,
    health: 'health' in overrides ? overrides.health : buildComplianceIntegrationHealth(),
    stackName: 'stackName' in overrides ? overrides.stackName : 'Chips',
  };
};

export const buildComplianceIntegrationHealth = (
  overrides: Partial<ComplianceIntegrationHealth> = {}
): ComplianceIntegrationHealth => {
  return {
    __typename: 'ComplianceIntegrationHealth',
    auditRoleStatus:
      'auditRoleStatus' in overrides
        ? overrides.auditRoleStatus
        : buildIntegrationItemHealthStatus(),
    cweRoleStatus:
      'cweRoleStatus' in overrides ? overrides.cweRoleStatus : buildIntegrationItemHealthStatus(),
    remediationRoleStatus:
      'remediationRoleStatus' in overrides
        ? overrides.remediationRoleStatus
        : buildIntegrationItemHealthStatus(),
  };
};

export const buildComplianceItem = (overrides: Partial<ComplianceItem> = {}): ComplianceItem => {
  return {
    __typename: 'ComplianceItem',
    errorMessage: 'errorMessage' in overrides ? overrides.errorMessage : 'functionalities',
    lastUpdated: 'lastUpdated' in overrides ? overrides.lastUpdated : '2020-10-29T15:59:39.128Z',
    policyId: 'policyId' in overrides ? overrides.policyId : '7704cb04-183c-44c9-9d90-8e66b37d8cb7',
    policySeverity:
      'policySeverity' in overrides ? overrides.policySeverity : SeverityEnum.Critical,
    resourceId:
      'resourceId' in overrides ? overrides.resourceId : '89b815e3-cb3b-4df5-8a6e-8f6159ca308a',
    resourceType: 'resourceType' in overrides ? overrides.resourceType : 'Leone',
    status: 'status' in overrides ? overrides.status : ComplianceStatusEnum.Fail,
    suppressed: 'suppressed' in overrides ? overrides.suppressed : true,
    integrationId:
      'integrationId' in overrides
        ? overrides.integrationId
        : '0aec2717-f82d-47fc-a2e5-2c2a8cd72160',
  };
};

export const buildComplianceStatusCounts = (
  overrides: Partial<ComplianceStatusCounts> = {}
): ComplianceStatusCounts => {
  return {
    __typename: 'ComplianceStatusCounts',
    error: 'error' in overrides ? overrides.error : 71,
    fail: 'fail' in overrides ? overrides.fail : 488,
    pass: 'pass' in overrides ? overrides.pass : 154,
  };
};

export const buildCustomWebhookConfig = (
  overrides: Partial<CustomWebhookConfig> = {}
): CustomWebhookConfig => {
  return {
    __typename: 'CustomWebhookConfig',
    webhookURL: 'webhookURL' in overrides ? overrides.webhookURL : 'web services',
  };
};

export const buildCustomWebhookConfigInput = (
  overrides: Partial<CustomWebhookConfigInput> = {}
): CustomWebhookConfigInput => {
  return {
    webhookURL: 'webhookURL' in overrides ? overrides.webhookURL : 'bypass',
  };
};

export const buildDeleteGlobalPythonInputItem = (
  overrides: Partial<DeleteGlobalPythonInputItem> = {}
): DeleteGlobalPythonInputItem => {
  return {
    id: 'id' in overrides ? overrides.id : '28c248cf-f729-4ac6-af32-da12f186a8bd',
  };
};

export const buildDeleteGlobalPythonModuleInput = (
  overrides: Partial<DeleteGlobalPythonModuleInput> = {}
): DeleteGlobalPythonModuleInput => {
  return {
    globals: 'globals' in overrides ? overrides.globals : [buildDeleteGlobalPythonInputItem()],
  };
};

export const buildDeletePolicyInput = (
  overrides: Partial<DeletePolicyInput> = {}
): DeletePolicyInput => {
  return {
    policies: 'policies' in overrides ? overrides.policies : [buildDeletePolicyInputItem()],
  };
};

export const buildDeletePolicyInputItem = (
  overrides: Partial<DeletePolicyInputItem> = {}
): DeletePolicyInputItem => {
  return {
    id: 'id' in overrides ? overrides.id : 'a5304976-d86e-44d0-abe1-902e2565a38b',
  };
};

export const buildDeleteRuleInput = (overrides: Partial<DeleteRuleInput> = {}): DeleteRuleInput => {
  return {
    rules: 'rules' in overrides ? overrides.rules : [buildDeleteRuleInputItem()],
  };
};

export const buildDeleteRuleInputItem = (
  overrides: Partial<DeleteRuleInputItem> = {}
): DeleteRuleInputItem => {
  return {
    id: 'id' in overrides ? overrides.id : '9c1a40a6-8106-4f56-82b7-b71d4afc0065',
  };
};

export const buildDeliverAlertInput = (
  overrides: Partial<DeliverAlertInput> = {}
): DeliverAlertInput => {
  return {
    alertId: 'alertId' in overrides ? overrides.alertId : '30b3fadd-7760-4b10-8f08-4d180b56cbc8',
    outputIds:
      'outputIds' in overrides ? overrides.outputIds : ['ce7260ff-2562-4f2d-b5db-362c013dec73'],
  };
};

export const buildDeliveryResponse = (
  overrides: Partial<DeliveryResponse> = {}
): DeliveryResponse => {
  return {
    __typename: 'DeliveryResponse',
    outputId: 'outputId' in overrides ? overrides.outputId : 'bb9f4174-594c-4dc0-9308-f4c28c0e29eb',
    message: 'message' in overrides ? overrides.message : 'Delaware',
    statusCode: 'statusCode' in overrides ? overrides.statusCode : 319,
    success: 'success' in overrides ? overrides.success : true,
    dispatchedAt: 'dispatchedAt' in overrides ? overrides.dispatchedAt : '2020-09-25T00:14:42.514Z',
  };
};

export const buildDestination = (overrides: Partial<Destination> = {}): Destination => {
  return {
    __typename: 'Destination',
    createdBy: 'createdBy' in overrides ? overrides.createdBy : 'best-of-breed',
    creationTime: 'creationTime' in overrides ? overrides.creationTime : '2020-08-01T19:40:18.778Z',
    displayName: 'displayName' in overrides ? overrides.displayName : 'Accountability',
    lastModifiedBy: 'lastModifiedBy' in overrides ? overrides.lastModifiedBy : 'Tasty Granite Bike',
    lastModifiedTime:
      'lastModifiedTime' in overrides ? overrides.lastModifiedTime : '2020-07-05T06:23:49.280Z',
    outputId: 'outputId' in overrides ? overrides.outputId : '8c0eb672-b7bb-4ef0-9d96-a2bc1abe94d7',
    outputType: 'outputType' in overrides ? overrides.outputType : DestinationTypeEnum.Sns,
    outputConfig: 'outputConfig' in overrides ? overrides.outputConfig : buildDestinationConfig(),
    verificationStatus:
      'verificationStatus' in overrides ? overrides.verificationStatus : 'Licensed',
    defaultForSeverity:
      'defaultForSeverity' in overrides ? overrides.defaultForSeverity : [SeverityEnum.Critical],
  };
};

export const buildDestinationConfig = (
  overrides: Partial<DestinationConfig> = {}
): DestinationConfig => {
  return {
    __typename: 'DestinationConfig',
    slack: 'slack' in overrides ? overrides.slack : buildSlackConfig(),
    sns: 'sns' in overrides ? overrides.sns : buildSnsConfig(),
    sqs: 'sqs' in overrides ? overrides.sqs : buildSqsDestinationConfig(),
    pagerDuty: 'pagerDuty' in overrides ? overrides.pagerDuty : buildPagerDutyConfig(),
    github: 'github' in overrides ? overrides.github : buildGithubConfig(),
    jira: 'jira' in overrides ? overrides.jira : buildJiraConfig(),
    opsgenie: 'opsgenie' in overrides ? overrides.opsgenie : buildOpsgenieConfig(),
    msTeams: 'msTeams' in overrides ? overrides.msTeams : buildMsTeamsConfig(),
    asana: 'asana' in overrides ? overrides.asana : buildAsanaConfig(),
    customWebhook:
      'customWebhook' in overrides ? overrides.customWebhook : buildCustomWebhookConfig(),
  };
};

export const buildDestinationConfigInput = (
  overrides: Partial<DestinationConfigInput> = {}
): DestinationConfigInput => {
  return {
    slack: 'slack' in overrides ? overrides.slack : buildSlackConfigInput(),
    sns: 'sns' in overrides ? overrides.sns : buildSnsConfigInput(),
    sqs: 'sqs' in overrides ? overrides.sqs : buildSqsConfigInput(),
    pagerDuty: 'pagerDuty' in overrides ? overrides.pagerDuty : buildPagerDutyConfigInput(),
    github: 'github' in overrides ? overrides.github : buildGithubConfigInput(),
    jira: 'jira' in overrides ? overrides.jira : buildJiraConfigInput(),
    opsgenie: 'opsgenie' in overrides ? overrides.opsgenie : buildOpsgenieConfigInput(),
    msTeams: 'msTeams' in overrides ? overrides.msTeams : buildMsTeamsConfigInput(),
    asana: 'asana' in overrides ? overrides.asana : buildAsanaConfigInput(),
    customWebhook:
      'customWebhook' in overrides ? overrides.customWebhook : buildCustomWebhookConfigInput(),
  };
};

export const buildDestinationInput = (
  overrides: Partial<DestinationInput> = {}
): DestinationInput => {
  return {
    outputId: 'outputId' in overrides ? overrides.outputId : '736c7660-4609-4a00-b6fe-2fabc99955d3',
    displayName: 'displayName' in overrides ? overrides.displayName : 'morph',
    outputConfig:
      'outputConfig' in overrides ? overrides.outputConfig : buildDestinationConfigInput(),
    outputType: 'outputType' in overrides ? overrides.outputType : 'New Hampshire',
    defaultForSeverity:
      'defaultForSeverity' in overrides ? overrides.defaultForSeverity : [SeverityEnum.Critical],
  };
};

export const buildDetectionTestDefinition = (
  overrides: Partial<DetectionTestDefinition> = {}
): DetectionTestDefinition => {
  return {
    __typename: 'DetectionTestDefinition',
    expectedResult: 'expectedResult' in overrides ? overrides.expectedResult : true,
    name: 'name' in overrides ? overrides.name : 'Investment Account',
    resource: 'resource' in overrides ? overrides.resource : 'capacitor',
  };
};

export const buildDetectionTestDefinitionInput = (
  overrides: Partial<DetectionTestDefinitionInput> = {}
): DetectionTestDefinitionInput => {
  return {
    expectedResult: 'expectedResult' in overrides ? overrides.expectedResult : false,
    name: 'name' in overrides ? overrides.name : 'Direct',
    resource: 'resource' in overrides ? overrides.resource : 'Versatile',
  };
};

export const buildError = (overrides: Partial<Error> = {}): Error => {
  return {
    __typename: 'Error',
    code: 'code' in overrides ? overrides.code : 'navigating',
    message: 'message' in overrides ? overrides.message : 'deposit',
  };
};

export const buildFloatSeries = (overrides: Partial<FloatSeries> = {}): FloatSeries => {
  return {
    __typename: 'FloatSeries',
    label: 'label' in overrides ? overrides.label : 'functionalities',
    values: 'values' in overrides ? overrides.values : [5.25],
  };
};

export const buildFloatSeriesData = (overrides: Partial<FloatSeriesData> = {}): FloatSeriesData => {
  return {
    __typename: 'FloatSeriesData',
    timestamps: 'timestamps' in overrides ? overrides.timestamps : ['2020-04-22T20:42:06.736Z'],
    series: 'series' in overrides ? overrides.series : [buildFloatSeries()],
  };
};

export const buildGeneralSettings = (overrides: Partial<GeneralSettings> = {}): GeneralSettings => {
  return {
    __typename: 'GeneralSettings',
    displayName: 'displayName' in overrides ? overrides.displayName : 'Rustic',
    email: 'email' in overrides ? overrides.email : 'tertiary',
    errorReportingConsent:
      'errorReportingConsent' in overrides ? overrides.errorReportingConsent : false,
    analyticsConsent: 'analyticsConsent' in overrides ? overrides.analyticsConsent : true,
  };
};

export const buildGetAlertInput = (overrides: Partial<GetAlertInput> = {}): GetAlertInput => {
  return {
    alertId: 'alertId' in overrides ? overrides.alertId : '7dccc616-0ef2-4b9e-87ed-63b936c53e09',
    eventsPageSize: 'eventsPageSize' in overrides ? overrides.eventsPageSize : 385,
    eventsExclusiveStartKey:
      'eventsExclusiveStartKey' in overrides ? overrides.eventsExclusiveStartKey : 'Sleek',
  };
};

export const buildGetComplianceIntegrationTemplateInput = (
  overrides: Partial<GetComplianceIntegrationTemplateInput> = {}
): GetComplianceIntegrationTemplateInput => {
  return {
    awsAccountId: 'awsAccountId' in overrides ? overrides.awsAccountId : 'monetize',
    integrationLabel: 'integrationLabel' in overrides ? overrides.integrationLabel : '24 hour',
    remediationEnabled: 'remediationEnabled' in overrides ? overrides.remediationEnabled : true,
    cweEnabled: 'cweEnabled' in overrides ? overrides.cweEnabled : true,
  };
};

export const buildGetGlobalPythonModuleInput = (
  overrides: Partial<GetGlobalPythonModuleInput> = {}
): GetGlobalPythonModuleInput => {
  return {
    id: 'id' in overrides ? overrides.id : 'e675af0e-1ceb-4036-bd7a-00301fac3e48',
    versionId:
      'versionId' in overrides ? overrides.versionId : '9fe39f4b-d18f-4a21-99a0-eeef9b77cb11',
  };
};

export const buildGetPolicyInput = (overrides: Partial<GetPolicyInput> = {}): GetPolicyInput => {
  return {
    id: 'id' in overrides ? overrides.id : '4abd6317-f970-4f92-a670-e7d0b9e3ec8d',
    versionId:
      'versionId' in overrides ? overrides.versionId : 'd394a64d-9476-44de-a8ab-7f8666cd4c8c',
  };
};

export const buildGetResourceInput = (
  overrides: Partial<GetResourceInput> = {}
): GetResourceInput => {
  return {
    resourceId:
      'resourceId' in overrides ? overrides.resourceId : '913c64fb-c124-4dce-9757-51846aa5f4df',
  };
};

export const buildGetRuleInput = (overrides: Partial<GetRuleInput> = {}): GetRuleInput => {
  return {
    id: 'id' in overrides ? overrides.id : 'c191c85f-bb80-4a6a-baf2-1c466abe0031',
    versionId:
      'versionId' in overrides ? overrides.versionId : '1b6ea7a4-7775-4b65-8315-89b764428571',
  };
};

export const buildGetS3LogIntegrationTemplateInput = (
  overrides: Partial<GetS3LogIntegrationTemplateInput> = {}
): GetS3LogIntegrationTemplateInput => {
  return {
    awsAccountId: 'awsAccountId' in overrides ? overrides.awsAccountId : 'Armenia',
    integrationLabel: 'integrationLabel' in overrides ? overrides.integrationLabel : 'Concrete',
    s3Bucket: 's3Bucket' in overrides ? overrides.s3Bucket : 'generating',
    kmsKey: 'kmsKey' in overrides ? overrides.kmsKey : 'Books',
<<<<<<< HEAD
    s3PrefixLogTypes:
      's3PrefixLogTypes' in overrides ? overrides.s3PrefixLogTypes : [buildS3PrefixLogTypesInput()],
    managedBucketNotifications:
      'managedBucketNotifications' in overrides ? overrides.managedBucketNotifications : false,
=======
>>>>>>> e6bbea56
  };
};

export const buildGithubConfig = (overrides: Partial<GithubConfig> = {}): GithubConfig => {
  return {
    __typename: 'GithubConfig',
    repoName: 'repoName' in overrides ? overrides.repoName : 'quantify',
    token: 'token' in overrides ? overrides.token : 'International',
  };
};

export const buildGithubConfigInput = (
  overrides: Partial<GithubConfigInput> = {}
): GithubConfigInput => {
  return {
    repoName: 'repoName' in overrides ? overrides.repoName : 'Route',
    token: 'token' in overrides ? overrides.token : 'Hat',
  };
};

export const buildGlobalPythonModule = (
  overrides: Partial<GlobalPythonModule> = {}
): GlobalPythonModule => {
  return {
    __typename: 'GlobalPythonModule',
    body: 'body' in overrides ? overrides.body : '5th generation',
    description: 'description' in overrides ? overrides.description : 'models',
    id: 'id' in overrides ? overrides.id : '42f3a049-dced-4b20-925c-a8e861b2d2d0',
    createdAt: 'createdAt' in overrides ? overrides.createdAt : '2020-02-07T06:16:18.558Z',
    lastModified: 'lastModified' in overrides ? overrides.lastModified : '2020-01-27T02:38:32.897Z',
  };
};

export const buildIntegrationItemHealthStatus = (
  overrides: Partial<IntegrationItemHealthStatus> = {}
): IntegrationItemHealthStatus => {
  return {
    __typename: 'IntegrationItemHealthStatus',
    healthy: 'healthy' in overrides ? overrides.healthy : false,
    message: 'message' in overrides ? overrides.message : 'Home Loan Account',
    rawErrorMessage: 'rawErrorMessage' in overrides ? overrides.rawErrorMessage : 'Markets',
  };
};

export const buildIntegrationTemplate = (
  overrides: Partial<IntegrationTemplate> = {}
): IntegrationTemplate => {
  return {
    __typename: 'IntegrationTemplate',
    body: 'body' in overrides ? overrides.body : 'bandwidth',
    stackName: 'stackName' in overrides ? overrides.stackName : 'Handcrafted Granite Mouse',
  };
};

export const buildInviteUserInput = (overrides: Partial<InviteUserInput> = {}): InviteUserInput => {
  return {
    givenName: 'givenName' in overrides ? overrides.givenName : 'system-worthy',
    familyName: 'familyName' in overrides ? overrides.familyName : 'copy',
    email: 'email' in overrides ? overrides.email : 'Gennaro_Kerluke71@gmail.com',
  };
};

export const buildJiraConfig = (overrides: Partial<JiraConfig> = {}): JiraConfig => {
  return {
    __typename: 'JiraConfig',
    orgDomain: 'orgDomain' in overrides ? overrides.orgDomain : 'deposit',
    projectKey: 'projectKey' in overrides ? overrides.projectKey : 'Investor',
    userName: 'userName' in overrides ? overrides.userName : 'payment',
    apiKey: 'apiKey' in overrides ? overrides.apiKey : 'bluetooth',
    assigneeId: 'assigneeId' in overrides ? overrides.assigneeId : 'bleeding-edge',
    issueType: 'issueType' in overrides ? overrides.issueType : 'Iowa',
  };
};

export const buildJiraConfigInput = (overrides: Partial<JiraConfigInput> = {}): JiraConfigInput => {
  return {
    orgDomain: 'orgDomain' in overrides ? overrides.orgDomain : 'bus',
    projectKey: 'projectKey' in overrides ? overrides.projectKey : 'XSS',
    userName: 'userName' in overrides ? overrides.userName : 'SQL',
    apiKey: 'apiKey' in overrides ? overrides.apiKey : 'Sleek Cotton Car',
    assigneeId: 'assigneeId' in overrides ? overrides.assigneeId : 'Virgin Islands, British',
    issueType: 'issueType' in overrides ? overrides.issueType : 'strategic',
  };
};

export const buildListAlertsInput = (overrides: Partial<ListAlertsInput> = {}): ListAlertsInput => {
  return {
    ruleId: 'ruleId' in overrides ? overrides.ruleId : '4d7dfe6a-56ac-41c2-bfc1-1eaf33c0215a',
    pageSize: 'pageSize' in overrides ? overrides.pageSize : 828,
    exclusiveStartKey:
      'exclusiveStartKey' in overrides ? overrides.exclusiveStartKey : 'Throughway',
    severity: 'severity' in overrides ? overrides.severity : [SeverityEnum.Low],
    logTypes: 'logTypes' in overrides ? overrides.logTypes : ['Awesome Wooden Mouse'],
    resourceTypes: 'resourceTypes' in overrides ? overrides.resourceTypes : ['24 hour'],
    types: 'types' in overrides ? overrides.types : [AlertTypesEnum.Policy],
    nameContains: 'nameContains' in overrides ? overrides.nameContains : 'Island',
    createdAtBefore:
      'createdAtBefore' in overrides ? overrides.createdAtBefore : '2020-05-22T12:33:45.819Z',
    createdAtAfter:
      'createdAtAfter' in overrides ? overrides.createdAtAfter : '2020-04-26T13:02:02.091Z',
    status: 'status' in overrides ? overrides.status : [AlertStatusesEnum.Open],
    eventCountMin: 'eventCountMin' in overrides ? overrides.eventCountMin : 694,
    eventCountMax: 'eventCountMax' in overrides ? overrides.eventCountMax : 911,
    sortBy: 'sortBy' in overrides ? overrides.sortBy : ListAlertsSortFieldsEnum.CreatedAt,
    sortDir: 'sortDir' in overrides ? overrides.sortDir : SortDirEnum.Descending,
  };
};

export const buildListAlertsResponse = (
  overrides: Partial<ListAlertsResponse> = {}
): ListAlertsResponse => {
  return {
    __typename: 'ListAlertsResponse',
    alertSummaries:
      'alertSummaries' in overrides ? overrides.alertSummaries : [buildAlertSummary()],
    lastEvaluatedKey: 'lastEvaluatedKey' in overrides ? overrides.lastEvaluatedKey : 'Arkansas',
  };
};

export const buildListAvailableLogTypesResponse = (
  overrides: Partial<ListAvailableLogTypesResponse> = {}
): ListAvailableLogTypesResponse => {
  return {
    __typename: 'ListAvailableLogTypesResponse',
    logTypes: 'logTypes' in overrides ? overrides.logTypes : ['silver'],
  };
};

export const buildListComplianceItemsResponse = (
  overrides: Partial<ListComplianceItemsResponse> = {}
): ListComplianceItemsResponse => {
  return {
    __typename: 'ListComplianceItemsResponse',
    items: 'items' in overrides ? overrides.items : [buildComplianceItem()],
    paging: 'paging' in overrides ? overrides.paging : buildPagingData(),
    status: 'status' in overrides ? overrides.status : ComplianceStatusEnum.Fail,
    totals: 'totals' in overrides ? overrides.totals : buildActiveSuppressCount(),
  };
};

export const buildListGlobalPythonModuleInput = (
  overrides: Partial<ListGlobalPythonModuleInput> = {}
): ListGlobalPythonModuleInput => {
  return {
    nameContains: 'nameContains' in overrides ? overrides.nameContains : 'Kyat',
    enabled: 'enabled' in overrides ? overrides.enabled : true,
    sortDir: 'sortDir' in overrides ? overrides.sortDir : SortDirEnum.Descending,
    pageSize: 'pageSize' in overrides ? overrides.pageSize : 444,
    page: 'page' in overrides ? overrides.page : 404,
  };
};

export const buildListGlobalPythonModulesResponse = (
  overrides: Partial<ListGlobalPythonModulesResponse> = {}
): ListGlobalPythonModulesResponse => {
  return {
    __typename: 'ListGlobalPythonModulesResponse',
    paging: 'paging' in overrides ? overrides.paging : buildPagingData(),
    globals: 'globals' in overrides ? overrides.globals : [buildGlobalPythonModule()],
  };
};

export const buildListPoliciesInput = (
  overrides: Partial<ListPoliciesInput> = {}
): ListPoliciesInput => {
  return {
    createdBy: 'createdBy' in overrides ? overrides.createdBy : 'Sports',
    lastModifiedBy: 'lastModifiedBy' in overrides ? overrides.lastModifiedBy : 'incubate',
    initialSet: 'initialSet' in overrides ? overrides.initialSet : false,
    complianceStatus:
      'complianceStatus' in overrides ? overrides.complianceStatus : ComplianceStatusEnum.Pass,
    nameContains: 'nameContains' in overrides ? overrides.nameContains : 'parse',
    enabled: 'enabled' in overrides ? overrides.enabled : false,
    hasRemediation: 'hasRemediation' in overrides ? overrides.hasRemediation : false,
    resourceTypes: 'resourceTypes' in overrides ? overrides.resourceTypes : ['software'],
    severity: 'severity' in overrides ? overrides.severity : [SeverityEnum.High],
    tags: 'tags' in overrides ? overrides.tags : ['Fish'],
    sortBy: 'sortBy' in overrides ? overrides.sortBy : ListPoliciesSortFieldsEnum.ResourceTypes,
    sortDir: 'sortDir' in overrides ? overrides.sortDir : SortDirEnum.Ascending,
    pageSize: 'pageSize' in overrides ? overrides.pageSize : 50,
    page: 'page' in overrides ? overrides.page : 254,
  };
};

export const buildListPoliciesResponse = (
  overrides: Partial<ListPoliciesResponse> = {}
): ListPoliciesResponse => {
  return {
    __typename: 'ListPoliciesResponse',
    paging: 'paging' in overrides ? overrides.paging : buildPagingData(),
    policies: 'policies' in overrides ? overrides.policies : [buildPolicySummary()],
  };
};

export const buildListResourcesInput = (
  overrides: Partial<ListResourcesInput> = {}
): ListResourcesInput => {
  return {
    complianceStatus:
      'complianceStatus' in overrides ? overrides.complianceStatus : ComplianceStatusEnum.Error,
    deleted: 'deleted' in overrides ? overrides.deleted : true,
    idContains: 'idContains' in overrides ? overrides.idContains : 'Borders',
    integrationId:
      'integrationId' in overrides
        ? overrides.integrationId
        : 'ccdadc7d-2460-418b-9e63-69d7110ffc5f',
    types: 'types' in overrides ? overrides.types : ['black'],
    sortBy: 'sortBy' in overrides ? overrides.sortBy : ListResourcesSortFieldsEnum.Type,
    sortDir: 'sortDir' in overrides ? overrides.sortDir : SortDirEnum.Descending,
    pageSize: 'pageSize' in overrides ? overrides.pageSize : 228,
    page: 'page' in overrides ? overrides.page : 643,
  };
};

export const buildListResourcesResponse = (
  overrides: Partial<ListResourcesResponse> = {}
): ListResourcesResponse => {
  return {
    __typename: 'ListResourcesResponse',
    paging: 'paging' in overrides ? overrides.paging : buildPagingData(),
    resources: 'resources' in overrides ? overrides.resources : [buildResourceSummary()],
  };
};

export const buildListRulesInput = (overrides: Partial<ListRulesInput> = {}): ListRulesInput => {
  return {
    createdBy: 'createdBy' in overrides ? overrides.createdBy : 'neural',
    lastModifiedBy: 'lastModifiedBy' in overrides ? overrides.lastModifiedBy : 'Integration',
    initialSet: 'initialSet' in overrides ? overrides.initialSet : true,
    nameContains: 'nameContains' in overrides ? overrides.nameContains : 'Cotton',
    enabled: 'enabled' in overrides ? overrides.enabled : false,
    logTypes: 'logTypes' in overrides ? overrides.logTypes : ['Drive'],
    severity: 'severity' in overrides ? overrides.severity : [SeverityEnum.Low],
    tags: 'tags' in overrides ? overrides.tags : ['channels'],
    sortBy: 'sortBy' in overrides ? overrides.sortBy : ListRulesSortFieldsEnum.DisplayName,
    sortDir: 'sortDir' in overrides ? overrides.sortDir : SortDirEnum.Ascending,
    pageSize: 'pageSize' in overrides ? overrides.pageSize : 19,
    page: 'page' in overrides ? overrides.page : 323,
  };
};

export const buildListRulesResponse = (
  overrides: Partial<ListRulesResponse> = {}
): ListRulesResponse => {
  return {
    __typename: 'ListRulesResponse',
    paging: 'paging' in overrides ? overrides.paging : buildPagingData(),
    rules: 'rules' in overrides ? overrides.rules : [buildRuleSummary()],
  };
};

export const buildLogAnalysisMetricsInput = (
  overrides: Partial<LogAnalysisMetricsInput> = {}
): LogAnalysisMetricsInput => {
  return {
    intervalMinutes: 'intervalMinutes' in overrides ? overrides.intervalMinutes : 816,
    fromDate: 'fromDate' in overrides ? overrides.fromDate : '2020-09-12T00:49:46.314Z',
    toDate: 'toDate' in overrides ? overrides.toDate : '2020-04-12T07:15:32.902Z',
    metricNames: 'metricNames' in overrides ? overrides.metricNames : ['Investment Account'],
  };
};

export const buildLogAnalysisMetricsResponse = (
  overrides: Partial<LogAnalysisMetricsResponse> = {}
): LogAnalysisMetricsResponse => {
  return {
    __typename: 'LogAnalysisMetricsResponse',
    eventsProcessed:
      'eventsProcessed' in overrides ? overrides.eventsProcessed : buildLongSeriesData(),
    alertsBySeverity:
      'alertsBySeverity' in overrides ? overrides.alertsBySeverity : buildLongSeriesData(),
    eventsLatency: 'eventsLatency' in overrides ? overrides.eventsLatency : buildFloatSeriesData(),
    totalAlertsDelta:
      'totalAlertsDelta' in overrides ? overrides.totalAlertsDelta : [buildSingleValue()],
    alertsByRuleID: 'alertsByRuleID' in overrides ? overrides.alertsByRuleID : [buildSingleValue()],
    fromDate: 'fromDate' in overrides ? overrides.fromDate : '2020-06-15T22:39:08.690Z',
    toDate: 'toDate' in overrides ? overrides.toDate : '2020-06-29T16:49:54.582Z',
    intervalMinutes: 'intervalMinutes' in overrides ? overrides.intervalMinutes : 670,
  };
};

export const buildLongSeries = (overrides: Partial<LongSeries> = {}): LongSeries => {
  return {
    __typename: 'LongSeries',
    label: 'label' in overrides ? overrides.label : 'envisioneer',
    values: 'values' in overrides ? overrides.values : [95698],
  };
};

export const buildLongSeriesData = (overrides: Partial<LongSeriesData> = {}): LongSeriesData => {
  return {
    __typename: 'LongSeriesData',
    timestamps: 'timestamps' in overrides ? overrides.timestamps : ['2020-05-29T02:52:10.141Z'],
    series: 'series' in overrides ? overrides.series : [buildLongSeries()],
  };
};

export const buildModifyGlobalPythonModuleInput = (
  overrides: Partial<ModifyGlobalPythonModuleInput> = {}
): ModifyGlobalPythonModuleInput => {
  return {
    description: 'description' in overrides ? overrides.description : 'Tools',
    id: 'id' in overrides ? overrides.id : 'af4a9975-adcf-4efc-b667-f59f6214197c',
    body: 'body' in overrides ? overrides.body : 'evolve',
  };
};

export const buildMsTeamsConfig = (overrides: Partial<MsTeamsConfig> = {}): MsTeamsConfig => {
  return {
    __typename: 'MsTeamsConfig',
    webhookURL: 'webhookURL' in overrides ? overrides.webhookURL : 'eyeballs',
  };
};

export const buildMsTeamsConfigInput = (
  overrides: Partial<MsTeamsConfigInput> = {}
): MsTeamsConfigInput => {
  return {
    webhookURL: 'webhookURL' in overrides ? overrides.webhookURL : 'USB',
  };
};

export const buildOpsgenieConfig = (overrides: Partial<OpsgenieConfig> = {}): OpsgenieConfig => {
  return {
    __typename: 'OpsgenieConfig',
    apiKey: 'apiKey' in overrides ? overrides.apiKey : 'IB',
    serviceRegion:
      'serviceRegion' in overrides ? overrides.serviceRegion : OpsgenieServiceRegionEnum.Us,
  };
};

export const buildOpsgenieConfigInput = (
  overrides: Partial<OpsgenieConfigInput> = {}
): OpsgenieConfigInput => {
  return {
    apiKey: 'apiKey' in overrides ? overrides.apiKey : 'hacking',
    serviceRegion:
      'serviceRegion' in overrides ? overrides.serviceRegion : OpsgenieServiceRegionEnum.Us,
  };
};

export const buildOrganizationReportBySeverity = (
  overrides: Partial<OrganizationReportBySeverity> = {}
): OrganizationReportBySeverity => {
  return {
    __typename: 'OrganizationReportBySeverity',
    info: 'info' in overrides ? overrides.info : buildComplianceStatusCounts(),
    low: 'low' in overrides ? overrides.low : buildComplianceStatusCounts(),
    medium: 'medium' in overrides ? overrides.medium : buildComplianceStatusCounts(),
    high: 'high' in overrides ? overrides.high : buildComplianceStatusCounts(),
    critical: 'critical' in overrides ? overrides.critical : buildComplianceStatusCounts(),
  };
};

export const buildOrganizationStatsInput = (
  overrides: Partial<OrganizationStatsInput> = {}
): OrganizationStatsInput => {
  return {
    limitTopFailing: 'limitTopFailing' in overrides ? overrides.limitTopFailing : 818,
  };
};

export const buildOrganizationStatsResponse = (
  overrides: Partial<OrganizationStatsResponse> = {}
): OrganizationStatsResponse => {
  return {
    __typename: 'OrganizationStatsResponse',
    appliedPolicies:
      'appliedPolicies' in overrides
        ? overrides.appliedPolicies
        : buildOrganizationReportBySeverity(),
    scannedResources:
      'scannedResources' in overrides ? overrides.scannedResources : buildScannedResources(),
    topFailingPolicies:
      'topFailingPolicies' in overrides ? overrides.topFailingPolicies : [buildPolicySummary()],
    topFailingResources:
      'topFailingResources' in overrides ? overrides.topFailingResources : [buildResourceSummary()],
  };
};

export const buildPagerDutyConfig = (overrides: Partial<PagerDutyConfig> = {}): PagerDutyConfig => {
  return {
    __typename: 'PagerDutyConfig',
    integrationKey: 'integrationKey' in overrides ? overrides.integrationKey : 'transform',
  };
};

export const buildPagerDutyConfigInput = (
  overrides: Partial<PagerDutyConfigInput> = {}
): PagerDutyConfigInput => {
  return {
    integrationKey: 'integrationKey' in overrides ? overrides.integrationKey : 'Soft',
  };
};

export const buildPagingData = (overrides: Partial<PagingData> = {}): PagingData => {
  return {
    __typename: 'PagingData',
    thisPage: 'thisPage' in overrides ? overrides.thisPage : 289,
    totalPages: 'totalPages' in overrides ? overrides.totalPages : 812,
    totalItems: 'totalItems' in overrides ? overrides.totalItems : 394,
  };
};

export const buildPoliciesForResourceInput = (
  overrides: Partial<PoliciesForResourceInput> = {}
): PoliciesForResourceInput => {
  return {
    resourceId:
      'resourceId' in overrides ? overrides.resourceId : 'f3bd41bd-4265-4a12-9256-53a459c62d5b',
    severity: 'severity' in overrides ? overrides.severity : SeverityEnum.Medium,
    status: 'status' in overrides ? overrides.status : ComplianceStatusEnum.Error,
    suppressed: 'suppressed' in overrides ? overrides.suppressed : false,
    pageSize: 'pageSize' in overrides ? overrides.pageSize : 282,
    page: 'page' in overrides ? overrides.page : 906,
  };
};

export const buildPolicyDetails = (overrides: Partial<PolicyDetails> = {}): PolicyDetails => {
  return {
    __typename: 'PolicyDetails',
    autoRemediationId:
      'autoRemediationId' in overrides
        ? overrides.autoRemediationId
        : '63631269-b304-4865-b222-bf96d4b3162c',
    autoRemediationParameters:
      'autoRemediationParameters' in overrides ? overrides.autoRemediationParameters : '"bar"',
    body: 'body' in overrides ? overrides.body : 'card',
    complianceStatus:
      'complianceStatus' in overrides ? overrides.complianceStatus : ComplianceStatusEnum.Fail,
    createdAt: 'createdAt' in overrides ? overrides.createdAt : '2020-12-25T18:48:58.096Z',
    createdBy:
      'createdBy' in overrides ? overrides.createdBy : 'cc4acb0d-22fe-4182-a29b-832f1f6d7f85',
    description: 'description' in overrides ? overrides.description : 'time-frame',
    displayName: 'displayName' in overrides ? overrides.displayName : 'navigating',
    enabled: 'enabled' in overrides ? overrides.enabled : true,
    id: 'id' in overrides ? overrides.id : '4193e9e6-d55b-48ad-8475-d171d8c2ea89',
    lastModified: 'lastModified' in overrides ? overrides.lastModified : '2020-05-12T04:22:53.318Z',
    lastModifiedBy:
      'lastModifiedBy' in overrides
        ? overrides.lastModifiedBy
        : '8b4fcf01-c8f1-4fbf-bc94-e4f58d04c799',
    outputIds:
      'outputIds' in overrides ? overrides.outputIds : ['213c2719-fb31-4502-9a8a-adda432a772a'],
    reference: 'reference' in overrides ? overrides.reference : 'applications',
    resourceTypes: 'resourceTypes' in overrides ? overrides.resourceTypes : ['Specialist'],
    runbook: 'runbook' in overrides ? overrides.runbook : 'upward-trending',
    severity: 'severity' in overrides ? overrides.severity : SeverityEnum.Critical,
    suppressions: 'suppressions' in overrides ? overrides.suppressions : ['Bike'],
    tags: 'tags' in overrides ? overrides.tags : ['success'],
    tests: 'tests' in overrides ? overrides.tests : [buildDetectionTestDefinition()],
    versionId:
      'versionId' in overrides ? overrides.versionId : 'ca391fc7-f186-4bcb-b717-3e34cb330d83',
  };
};

export const buildPolicySummary = (overrides: Partial<PolicySummary> = {}): PolicySummary => {
  return {
    __typename: 'PolicySummary',
    autoRemediationId:
      'autoRemediationId' in overrides
        ? overrides.autoRemediationId
        : '43a2278e-67bf-4941-91f8-7fbe8503562c',
    autoRemediationParameters:
      'autoRemediationParameters' in overrides ? overrides.autoRemediationParameters : '"car"',
    suppressions: 'suppressions' in overrides ? overrides.suppressions : ['Senior'],
    complianceStatus:
      'complianceStatus' in overrides ? overrides.complianceStatus : ComplianceStatusEnum.Pass,
    displayName: 'displayName' in overrides ? overrides.displayName : 'indigo',
    enabled: 'enabled' in overrides ? overrides.enabled : false,
    id: 'id' in overrides ? overrides.id : '260cad31-ef71-4eb6-9ac1-1ca1d0da39c7',
    lastModified: 'lastModified' in overrides ? overrides.lastModified : '2020-09-11T01:58:47.481Z',
    outputIds:
      'outputIds' in overrides ? overrides.outputIds : ['94fd4ab9-7edc-4b27-8c37-bcfab0e2f825'],
    resourceTypes: 'resourceTypes' in overrides ? overrides.resourceTypes : ['EXE'],
    severity: 'severity' in overrides ? overrides.severity : SeverityEnum.Critical,
    tags: 'tags' in overrides ? overrides.tags : ['navigating'],
  };
};

export const buildRemediateResourceInput = (
  overrides: Partial<RemediateResourceInput> = {}
): RemediateResourceInput => {
  return {
    policyId: 'policyId' in overrides ? overrides.policyId : '9f991f1d-dcc4-4ce1-8490-335f34dd4da9',
    resourceId:
      'resourceId' in overrides ? overrides.resourceId : '17cb94ba-4961-439a-9cbf-c305e26019da',
  };
};

export const buildResourceDetails = (overrides: Partial<ResourceDetails> = {}): ResourceDetails => {
  return {
    __typename: 'ResourceDetails',
    attributes: 'attributes' in overrides ? overrides.attributes : '"car"',
    deleted: 'deleted' in overrides ? overrides.deleted : false,
    expiresAt: 'expiresAt' in overrides ? overrides.expiresAt : 969,
    id: 'id' in overrides ? overrides.id : '58de615f-2645-4b97-8a31-7cab72afe085',
    integrationId:
      'integrationId' in overrides
        ? overrides.integrationId
        : 'c3876057-6d75-4af9-b160-a51a16359574',
    complianceStatus:
      'complianceStatus' in overrides ? overrides.complianceStatus : ComplianceStatusEnum.Pass,
    lastModified: 'lastModified' in overrides ? overrides.lastModified : '2020-04-22T13:19:24.499Z',
    type: 'type' in overrides ? overrides.type : 'Ball',
  };
};

export const buildResourcesForPolicyInput = (
  overrides: Partial<ResourcesForPolicyInput> = {}
): ResourcesForPolicyInput => {
  return {
    policyId: 'policyId' in overrides ? overrides.policyId : 'acd9a6a4-7c52-43d2-8cd6-39bd74eb973f',
    status: 'status' in overrides ? overrides.status : ComplianceStatusEnum.Fail,
    suppressed: 'suppressed' in overrides ? overrides.suppressed : true,
    pageSize: 'pageSize' in overrides ? overrides.pageSize : 137,
    page: 'page' in overrides ? overrides.page : 354,
  };
};

export const buildResourceSummary = (overrides: Partial<ResourceSummary> = {}): ResourceSummary => {
  return {
    __typename: 'ResourceSummary',
    id: 'id' in overrides ? overrides.id : '9642570b-3380-417d-b139-6e9d3e887b08',
    integrationId:
      'integrationId' in overrides
        ? overrides.integrationId
        : 'bb97638e-f07d-4ca1-96f6-206967b7c092',
    complianceStatus:
      'complianceStatus' in overrides ? overrides.complianceStatus : ComplianceStatusEnum.Pass,
    deleted: 'deleted' in overrides ? overrides.deleted : false,
    lastModified: 'lastModified' in overrides ? overrides.lastModified : '2020-09-27T23:50:08.966Z',
    type: 'type' in overrides ? overrides.type : 'Illinois',
  };
};

export const buildRuleDetails = (overrides: Partial<RuleDetails> = {}): RuleDetails => {
  return {
    __typename: 'RuleDetails',
    body: 'body' in overrides ? overrides.body : 'Shoes',
    createdAt: 'createdAt' in overrides ? overrides.createdAt : '2020-08-03T05:47:47.012Z',
    createdBy:
      'createdBy' in overrides ? overrides.createdBy : '6c3e570b-c621-4e3a-aab1-8a21e9aa4d17',
    dedupPeriodMinutes: 'dedupPeriodMinutes' in overrides ? overrides.dedupPeriodMinutes : 34,
    threshold: 'threshold' in overrides ? overrides.threshold : 244,
    description: 'description' in overrides ? overrides.description : 'EXE',
    displayName: 'displayName' in overrides ? overrides.displayName : 'Advanced',
    enabled: 'enabled' in overrides ? overrides.enabled : false,
    id: 'id' in overrides ? overrides.id : 'Metal',
    lastModified: 'lastModified' in overrides ? overrides.lastModified : '2020-02-01T03:09:25.999Z',
    lastModifiedBy:
      'lastModifiedBy' in overrides
        ? overrides.lastModifiedBy
        : '5c381f6d-f9c9-4de8-9d6f-dc274dc6b1e0',
    logTypes: 'logTypes' in overrides ? overrides.logTypes : ['Auto Loan Account'],
    outputIds:
      'outputIds' in overrides ? overrides.outputIds : ['1460c173-140b-433a-af75-a657c342f229'],
    reference: 'reference' in overrides ? overrides.reference : 'wireless',
    runbook: 'runbook' in overrides ? overrides.runbook : 'withdrawal',
    severity: 'severity' in overrides ? overrides.severity : SeverityEnum.Low,
    tags: 'tags' in overrides ? overrides.tags : ['digital'],
    tests: 'tests' in overrides ? overrides.tests : [buildDetectionTestDefinition()],
    versionId:
      'versionId' in overrides ? overrides.versionId : 'cd730243-e772-446f-b820-ff796b83a51f',
  };
};

export const buildRuleSummary = (overrides: Partial<RuleSummary> = {}): RuleSummary => {
  return {
    __typename: 'RuleSummary',
    displayName: 'displayName' in overrides ? overrides.displayName : 'array',
    enabled: 'enabled' in overrides ? overrides.enabled : false,
    id: 'id' in overrides ? overrides.id : '4ce135b7-005f-4a98-8a69-9b9d3b372bdb',
    threshold: 'threshold' in overrides ? overrides.threshold : 550,
    lastModified: 'lastModified' in overrides ? overrides.lastModified : '2020-10-11T23:20:19.662Z',
    createdAt: 'createdAt' in overrides ? overrides.createdAt : '2020-09-24T09:09:49.137Z',
    logTypes: 'logTypes' in overrides ? overrides.logTypes : ['AI'],
    severity: 'severity' in overrides ? overrides.severity : SeverityEnum.Info,
    outputIds:
      'outputIds' in overrides ? overrides.outputIds : ['a2f89a13-3b31-4365-b40d-2495c13a6f65'],
    tags: 'tags' in overrides ? overrides.tags : ['Virginia'],
  };
};

export const buildS3LogIntegration = (
  overrides: Partial<S3LogIntegration> = {}
): S3LogIntegration => {
  return {
    __typename: 'S3LogIntegration',
    awsAccountId: 'awsAccountId' in overrides ? overrides.awsAccountId : 'Bedfordshire',
    createdAtTime:
      'createdAtTime' in overrides ? overrides.createdAtTime : '2020-07-03T08:10:02.259Z',
    createdBy:
      'createdBy' in overrides ? overrides.createdBy : 'f135f3dc-9654-4752-b1a9-c20f98d87e48',
    integrationId:
      'integrationId' in overrides
        ? overrides.integrationId
        : '73041328-928c-4ff9-a396-06b9b769900d',
    integrationType: 'integrationType' in overrides ? overrides.integrationType : 'Computers',
    integrationLabel: 'integrationLabel' in overrides ? overrides.integrationLabel : 'transmitting',
    lastEventReceived:
      'lastEventReceived' in overrides ? overrides.lastEventReceived : '2020-05-25T09:20:29.138Z',
    s3Bucket: 's3Bucket' in overrides ? overrides.s3Bucket : 'generating',
    s3Prefix: 's3Prefix' in overrides ? overrides.s3Prefix : 'IB',
    kmsKey: 'kmsKey' in overrides ? overrides.kmsKey : 'robust',
    s3PrefixLogTypes:
      's3PrefixLogTypes' in overrides ? overrides.s3PrefixLogTypes : [buildS3PrefixLogTypes()],
    managedBucketNotifications:
      'managedBucketNotifications' in overrides ? overrides.managedBucketNotifications : true,
    notificationsConfigurationSucceeded:
      'notificationsConfigurationSucceeded' in overrides
        ? overrides.notificationsConfigurationSucceeded
        : true,
    health: 'health' in overrides ? overrides.health : buildS3LogIntegrationHealth(),
    stackName: 'stackName' in overrides ? overrides.stackName : 'River',
  };
};

export const buildS3LogIntegrationHealth = (
  overrides: Partial<S3LogIntegrationHealth> = {}
): S3LogIntegrationHealth => {
  return {
    __typename: 'S3LogIntegrationHealth',
    processingRoleStatus:
      'processingRoleStatus' in overrides
        ? overrides.processingRoleStatus
        : buildIntegrationItemHealthStatus(),
    s3BucketStatus:
      's3BucketStatus' in overrides ? overrides.s3BucketStatus : buildIntegrationItemHealthStatus(),
    kmsKeyStatus:
      'kmsKeyStatus' in overrides ? overrides.kmsKeyStatus : buildIntegrationItemHealthStatus(),
  };
};

export const buildS3PrefixLogTypes = (
  overrides: Partial<S3PrefixLogTypes> = {}
): S3PrefixLogTypes => {
  return {
    __typename: 'S3PrefixLogTypes',
    prefix: 'prefix' in overrides ? overrides.prefix : 'synthesizing',
    logTypes: 'logTypes' in overrides ? overrides.logTypes : ['Markets'],
  };
};

export const buildS3PrefixLogTypesInput = (
  overrides: Partial<S3PrefixLogTypesInput> = {}
): S3PrefixLogTypesInput => {
  return {
    prefix: 'prefix' in overrides ? overrides.prefix : 'Brand',
    logTypes: 'logTypes' in overrides ? overrides.logTypes : ['Circles'],
  };
};

export const buildScannedResources = (
  overrides: Partial<ScannedResources> = {}
): ScannedResources => {
  return {
    __typename: 'ScannedResources',
    byType: 'byType' in overrides ? overrides.byType : [buildScannedResourceStats()],
  };
};

export const buildScannedResourceStats = (
  overrides: Partial<ScannedResourceStats> = {}
): ScannedResourceStats => {
  return {
    __typename: 'ScannedResourceStats',
    count: 'count' in overrides ? overrides.count : buildComplianceStatusCounts(),
    type: 'type' in overrides ? overrides.type : 'proactive',
  };
};

export const buildSendTestAlertInput = (
  overrides: Partial<SendTestAlertInput> = {}
): SendTestAlertInput => {
  return {
    outputIds:
      'outputIds' in overrides ? overrides.outputIds : ['900d0911-ac12-4720-a1a9-89d6f1995c9f'],
  };
};

export const buildSingleValue = (overrides: Partial<SingleValue> = {}): SingleValue => {
  return {
    __typename: 'SingleValue',
    label: 'label' in overrides ? overrides.label : 'blue',
    value: 'value' in overrides ? overrides.value : 72,
  };
};

export const buildSlackConfig = (overrides: Partial<SlackConfig> = {}): SlackConfig => {
  return {
    __typename: 'SlackConfig',
    webhookURL: 'webhookURL' in overrides ? overrides.webhookURL : 'Manat',
  };
};

export const buildSlackConfigInput = (
  overrides: Partial<SlackConfigInput> = {}
): SlackConfigInput => {
  return {
    webhookURL: 'webhookURL' in overrides ? overrides.webhookURL : 'Prairie',
  };
};

export const buildSnsConfig = (overrides: Partial<SnsConfig> = {}): SnsConfig => {
  return {
    __typename: 'SnsConfig',
    topicArn: 'topicArn' in overrides ? overrides.topicArn : 'Outdoors',
  };
};

export const buildSnsConfigInput = (overrides: Partial<SnsConfigInput> = {}): SnsConfigInput => {
  return {
    topicArn: 'topicArn' in overrides ? overrides.topicArn : 'algorithm',
  };
};

export const buildSqsConfig = (overrides: Partial<SqsConfig> = {}): SqsConfig => {
  return {
    __typename: 'SqsConfig',
    logTypes: 'logTypes' in overrides ? overrides.logTypes : ['Direct'],
    allowedPrincipalArns:
      'allowedPrincipalArns' in overrides ? overrides.allowedPrincipalArns : ['HTTP'],
    allowedSourceArns:
      'allowedSourceArns' in overrides ? overrides.allowedSourceArns : ['holistic'],
    queueUrl: 'queueUrl' in overrides ? overrides.queueUrl : 'Engineer',
  };
};

export const buildSqsConfigInput = (overrides: Partial<SqsConfigInput> = {}): SqsConfigInput => {
  return {
    queueUrl: 'queueUrl' in overrides ? overrides.queueUrl : 'Seamless',
  };
};

export const buildSqsDestinationConfig = (
  overrides: Partial<SqsDestinationConfig> = {}
): SqsDestinationConfig => {
  return {
    __typename: 'SqsDestinationConfig',
    queueUrl: 'queueUrl' in overrides ? overrides.queueUrl : 'mobile',
  };
};

export const buildSqsLogConfigInput = (
  overrides: Partial<SqsLogConfigInput> = {}
): SqsLogConfigInput => {
  return {
    logTypes: 'logTypes' in overrides ? overrides.logTypes : ['Incredible'],
    allowedPrincipalArns:
      'allowedPrincipalArns' in overrides ? overrides.allowedPrincipalArns : ['Zloty'],
    allowedSourceArns:
      'allowedSourceArns' in overrides ? overrides.allowedSourceArns : ['partnerships'],
  };
};

export const buildSqsLogIntegrationHealth = (
  overrides: Partial<SqsLogIntegrationHealth> = {}
): SqsLogIntegrationHealth => {
  return {
    __typename: 'SqsLogIntegrationHealth',
    sqsStatus: 'sqsStatus' in overrides ? overrides.sqsStatus : buildIntegrationItemHealthStatus(),
  };
};

export const buildSqsLogSourceIntegration = (
  overrides: Partial<SqsLogSourceIntegration> = {}
): SqsLogSourceIntegration => {
  return {
    __typename: 'SqsLogSourceIntegration',
    createdAtTime:
      'createdAtTime' in overrides ? overrides.createdAtTime : '2020-11-22T04:16:09.421Z',
    createdBy:
      'createdBy' in overrides ? overrides.createdBy : '8db76f97-491c-446e-b3f2-eec061dd9b79',
    integrationId:
      'integrationId' in overrides
        ? overrides.integrationId
        : '53e839d8-068b-4f1e-a593-5868c37a1403',
    integrationLabel: 'integrationLabel' in overrides ? overrides.integrationLabel : 'Future',
    integrationType: 'integrationType' in overrides ? overrides.integrationType : 'Sleek Steel Hat',
    lastEventReceived:
      'lastEventReceived' in overrides ? overrides.lastEventReceived : '2020-03-01T16:22:21.931Z',
    sqsConfig: 'sqsConfig' in overrides ? overrides.sqsConfig : buildSqsConfig(),
    health: 'health' in overrides ? overrides.health : buildSqsLogIntegrationHealth(),
  };
};

export const buildSuppressPoliciesInput = (
  overrides: Partial<SuppressPoliciesInput> = {}
): SuppressPoliciesInput => {
  return {
    policyIds:
      'policyIds' in overrides ? overrides.policyIds : ['b2796f03-2f72-4717-a45b-eea5c8b2943f'],
    resourcePatterns:
      'resourcePatterns' in overrides
        ? overrides.resourcePatterns
        : ['Cuban Peso Peso Convertible'],
  };
};

export const buildTestDetectionSubRecord = (
  overrides: Partial<TestDetectionSubRecord> = {}
): TestDetectionSubRecord => {
  return {
    __typename: 'TestDetectionSubRecord',
    output: 'output' in overrides ? overrides.output : 'Borders',
    error: 'error' in overrides ? overrides.error : buildError(),
  };
};

export const buildTestPolicyInput = (overrides: Partial<TestPolicyInput> = {}): TestPolicyInput => {
  return {
    body: 'body' in overrides ? overrides.body : 'Centralized',
    resourceTypes: 'resourceTypes' in overrides ? overrides.resourceTypes : ['Automotive'],
    tests: 'tests' in overrides ? overrides.tests : [buildDetectionTestDefinitionInput()],
  };
};

export const buildTestPolicyRecord = (
  overrides: Partial<TestPolicyRecord> = {}
): TestPolicyRecord => {
  return {
    __typename: 'TestPolicyRecord',
    id: 'id' in overrides ? overrides.id : 'Soft',
    name: 'name' in overrides ? overrides.name : 'Utah',
    passed: 'passed' in overrides ? overrides.passed : false,
    functions: 'functions' in overrides ? overrides.functions : buildTestPolicyRecordFunctions(),
    error: 'error' in overrides ? overrides.error : buildError(),
  };
};

export const buildTestPolicyRecordFunctions = (
  overrides: Partial<TestPolicyRecordFunctions> = {}
): TestPolicyRecordFunctions => {
  return {
    __typename: 'TestPolicyRecordFunctions',
    policyFunction:
      'policyFunction' in overrides ? overrides.policyFunction : buildTestDetectionSubRecord(),
  };
};

export const buildTestPolicyResponse = (
  overrides: Partial<TestPolicyResponse> = {}
): TestPolicyResponse => {
  return {
    __typename: 'TestPolicyResponse',
    results: 'results' in overrides ? overrides.results : [buildTestPolicyRecord()],
  };
};

export const buildTestRuleInput = (overrides: Partial<TestRuleInput> = {}): TestRuleInput => {
  return {
    body: 'body' in overrides ? overrides.body : 'Steel',
    logTypes: 'logTypes' in overrides ? overrides.logTypes : ['project'],
    tests: 'tests' in overrides ? overrides.tests : [buildDetectionTestDefinitionInput()],
  };
};

export const buildTestRuleRecord = (overrides: Partial<TestRuleRecord> = {}): TestRuleRecord => {
  return {
    __typename: 'TestRuleRecord',
    id: 'id' in overrides ? overrides.id : 'Oklahoma',
    name: 'name' in overrides ? overrides.name : 'Pants',
    passed: 'passed' in overrides ? overrides.passed : true,
    functions: 'functions' in overrides ? overrides.functions : buildTestRuleRecordFunctions(),
    error: 'error' in overrides ? overrides.error : buildError(),
  };
};

export const buildTestRuleRecordFunctions = (
  overrides: Partial<TestRuleRecordFunctions> = {}
): TestRuleRecordFunctions => {
  return {
    __typename: 'TestRuleRecordFunctions',
    ruleFunction:
      'ruleFunction' in overrides ? overrides.ruleFunction : buildTestDetectionSubRecord(),
    titleFunction:
      'titleFunction' in overrides ? overrides.titleFunction : buildTestDetectionSubRecord(),
    dedupFunction:
      'dedupFunction' in overrides ? overrides.dedupFunction : buildTestDetectionSubRecord(),
    alertContextFunction:
      'alertContextFunction' in overrides
        ? overrides.alertContextFunction
        : buildTestDetectionSubRecord(),
  };
};

export const buildTestRuleResponse = (
  overrides: Partial<TestRuleResponse> = {}
): TestRuleResponse => {
  return {
    __typename: 'TestRuleResponse',
    results: 'results' in overrides ? overrides.results : [buildTestRuleRecord()],
  };
};

export const buildUpdateAlertStatusInput = (
  overrides: Partial<UpdateAlertStatusInput> = {}
): UpdateAlertStatusInput => {
  return {
    alertIds:
      'alertIds' in overrides ? overrides.alertIds : ['eb2e440c-22b8-4ba2-91ba-23d223957554'],
    status: 'status' in overrides ? overrides.status : AlertStatusesEnum.Closed,
  };
};

export const buildUpdateComplianceIntegrationInput = (
  overrides: Partial<UpdateComplianceIntegrationInput> = {}
): UpdateComplianceIntegrationInput => {
  return {
    integrationId: 'integrationId' in overrides ? overrides.integrationId : 'support',
    integrationLabel: 'integrationLabel' in overrides ? overrides.integrationLabel : 'holistic',
    cweEnabled: 'cweEnabled' in overrides ? overrides.cweEnabled : false,
    remediationEnabled: 'remediationEnabled' in overrides ? overrides.remediationEnabled : false,
  };
};

export const buildUpdateGeneralSettingsInput = (
  overrides: Partial<UpdateGeneralSettingsInput> = {}
): UpdateGeneralSettingsInput => {
  return {
    displayName: 'displayName' in overrides ? overrides.displayName : 'Borders',
    email: 'email' in overrides ? overrides.email : 'olive',
    errorReportingConsent:
      'errorReportingConsent' in overrides ? overrides.errorReportingConsent : true,
    analyticsConsent: 'analyticsConsent' in overrides ? overrides.analyticsConsent : false,
  };
};

export const buildUpdatePolicyInput = (
  overrides: Partial<UpdatePolicyInput> = {}
): UpdatePolicyInput => {
  return {
    autoRemediationId:
      'autoRemediationId' in overrides
        ? overrides.autoRemediationId
        : '3ec80d46-fb82-458d-9293-ccefffe7eeaa',
    autoRemediationParameters:
      'autoRemediationParameters' in overrides ? overrides.autoRemediationParameters : '"bar"',
    body: 'body' in overrides ? overrides.body : 'Front-line',
    description: 'description' in overrides ? overrides.description : 'dot-com',
    displayName: 'displayName' in overrides ? overrides.displayName : 'deposit',
    enabled: 'enabled' in overrides ? overrides.enabled : true,
    id: 'id' in overrides ? overrides.id : 'cdf83cf0-6494-413a-a723-ddfd28c60cc7',
    outputIds:
      'outputIds' in overrides ? overrides.outputIds : ['92126800-afab-49cc-b6fb-d7d45589f268'],
    reference: 'reference' in overrides ? overrides.reference : 'Table',
    resourceTypes: 'resourceTypes' in overrides ? overrides.resourceTypes : ['Buckinghamshire'],
    runbook: 'runbook' in overrides ? overrides.runbook : 'productize',
    severity: 'severity' in overrides ? overrides.severity : SeverityEnum.Info,
    suppressions: 'suppressions' in overrides ? overrides.suppressions : ['green'],
    tags: 'tags' in overrides ? overrides.tags : ['transmit'],
    tests: 'tests' in overrides ? overrides.tests : [buildDetectionTestDefinitionInput()],
  };
};

export const buildUpdateRuleInput = (overrides: Partial<UpdateRuleInput> = {}): UpdateRuleInput => {
  return {
    body: 'body' in overrides ? overrides.body : 'capacitor',
    dedupPeriodMinutes: 'dedupPeriodMinutes' in overrides ? overrides.dedupPeriodMinutes : 748,
    threshold: 'threshold' in overrides ? overrides.threshold : 475,
    description: 'description' in overrides ? overrides.description : 'Utah',
    displayName: 'displayName' in overrides ? overrides.displayName : 'Internal',
    enabled: 'enabled' in overrides ? overrides.enabled : true,
    id: 'id' in overrides ? overrides.id : '18acb268-562c-44de-9424-28c46a166088',
    logTypes: 'logTypes' in overrides ? overrides.logTypes : ['initiatives'],
    outputIds:
      'outputIds' in overrides ? overrides.outputIds : ['de925222-db76-43b8-a891-b7b6f90d8180'],
    reference: 'reference' in overrides ? overrides.reference : 'e-commerce',
    runbook: 'runbook' in overrides ? overrides.runbook : 'Fresh',
    severity: 'severity' in overrides ? overrides.severity : SeverityEnum.High,
    tags: 'tags' in overrides ? overrides.tags : ['Senior'],
    tests: 'tests' in overrides ? overrides.tests : [buildDetectionTestDefinitionInput()],
  };
};

export const buildUpdateS3LogIntegrationInput = (
  overrides: Partial<UpdateS3LogIntegrationInput> = {}
): UpdateS3LogIntegrationInput => {
  return {
    integrationId: 'integrationId' in overrides ? overrides.integrationId : 'expedite',
    integrationLabel:
      'integrationLabel' in overrides ? overrides.integrationLabel : 'Buckinghamshire',
    s3Bucket: 's3Bucket' in overrides ? overrides.s3Bucket : 'green',
    kmsKey: 'kmsKey' in overrides ? overrides.kmsKey : 'deposit',
    s3PrefixLogTypes:
      's3PrefixLogTypes' in overrides ? overrides.s3PrefixLogTypes : [buildS3PrefixLogTypesInput()],
  };
};

export const buildUpdateSqsLogIntegrationInput = (
  overrides: Partial<UpdateSqsLogIntegrationInput> = {}
): UpdateSqsLogIntegrationInput => {
  return {
    integrationId: 'integrationId' in overrides ? overrides.integrationId : 'Pennsylvania',
    integrationLabel: 'integrationLabel' in overrides ? overrides.integrationLabel : 'morph',
    sqsConfig: 'sqsConfig' in overrides ? overrides.sqsConfig : buildSqsLogConfigInput(),
  };
};

export const buildUpdateUserInput = (overrides: Partial<UpdateUserInput> = {}): UpdateUserInput => {
  return {
    id: 'id' in overrides ? overrides.id : '0d6a9360-d92b-4660-9e5f-14155047bddc',
    givenName: 'givenName' in overrides ? overrides.givenName : 'Personal Loan Account',
    familyName: 'familyName' in overrides ? overrides.familyName : 'connecting',
    email: 'email' in overrides ? overrides.email : 'Eldon.Gusikowski@hotmail.com',
  };
};

export const buildUploadPoliciesInput = (
  overrides: Partial<UploadPoliciesInput> = {}
): UploadPoliciesInput => {
  return {
    data: 'data' in overrides ? overrides.data : 'back-end',
  };
};

export const buildUploadPoliciesResponse = (
  overrides: Partial<UploadPoliciesResponse> = {}
): UploadPoliciesResponse => {
  return {
    __typename: 'UploadPoliciesResponse',
    totalPolicies: 'totalPolicies' in overrides ? overrides.totalPolicies : 102,
    newPolicies: 'newPolicies' in overrides ? overrides.newPolicies : 971,
    modifiedPolicies: 'modifiedPolicies' in overrides ? overrides.modifiedPolicies : 829,
    totalRules: 'totalRules' in overrides ? overrides.totalRules : 916,
    newRules: 'newRules' in overrides ? overrides.newRules : 898,
    modifiedRules: 'modifiedRules' in overrides ? overrides.modifiedRules : 463,
    totalGlobals: 'totalGlobals' in overrides ? overrides.totalGlobals : 491,
    newGlobals: 'newGlobals' in overrides ? overrides.newGlobals : 544,
    modifiedGlobals: 'modifiedGlobals' in overrides ? overrides.modifiedGlobals : 197,
  };
};

export const buildUser = (overrides: Partial<User> = {}): User => {
  return {
    __typename: 'User',
    givenName: 'givenName' in overrides ? overrides.givenName : 'function',
    familyName: 'familyName' in overrides ? overrides.familyName : 'Future-proofed',
    id: 'id' in overrides ? overrides.id : 'b5756f00-51a6-422a-9a7d-c13ee6a63750',
    email: 'email' in overrides ? overrides.email : 'Mac13@yahoo.com',
    createdAt: 'createdAt' in overrides ? overrides.createdAt : 1578015894449,
    status: 'status' in overrides ? overrides.status : 'experiences',
  };
};<|MERGE_RESOLUTION|>--- conflicted
+++ resolved
@@ -711,13 +711,8 @@
     integrationLabel: 'integrationLabel' in overrides ? overrides.integrationLabel : 'Concrete',
     s3Bucket: 's3Bucket' in overrides ? overrides.s3Bucket : 'generating',
     kmsKey: 'kmsKey' in overrides ? overrides.kmsKey : 'Books',
-<<<<<<< HEAD
-    s3PrefixLogTypes:
-      's3PrefixLogTypes' in overrides ? overrides.s3PrefixLogTypes : [buildS3PrefixLogTypesInput()],
     managedBucketNotifications:
       'managedBucketNotifications' in overrides ? overrides.managedBucketNotifications : false,
-=======
->>>>>>> e6bbea56
   };
 };
 
